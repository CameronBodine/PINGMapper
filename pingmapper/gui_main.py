
import sys, os

PySimpleGUI_License = 'e3yAJ9MVaOWANplCbmndNNl2VwHvlCwpZTSjIl6DIjkiRGpYc53aRty8aBWpJF1qdwGLlzv9bUiHILs3Inkyxpp5Yq2OVku8cg2ZVrJ7RNCQI66bMcTLcnyKMbTRMK57OCTPMGxGNtS8whirTBGTlLjxZEWg5DzWZdUXRUlLcDGfxnv7eiWB1jlOb6nqR8WTZ2XsJVzbabW19ouWI6j0oXiKN0Si4AwtI7iFw8iGTBmtFftjZEUxZMpYcLncNk0rIJj4oyisQq2uFCtqZnXWJvvqbEiCICsSIbkC5jhKbvWTVqM2YtX6Ni0XIJjloji1QEmU9Ak5ayWp5nlnIwi3wiiOQK279ytqcKGwFGuvepS6IH6iIOiYIGs7I4kYNQ13cY33RkvIbqWkVyypSKUOQoiZO2ijIFzaMNTEAp0bNxyWI1sLIwkRRjhZdNGBVoJkcZ3MNN1yZMWTQtihOiieIYyXMDDIIF0ILaTyAt36LKTREj5JI1iYwcixRgGuFk0BZGU5VZ4dciGUl3ykZ3XtMbilOMiBIhy1M5DtId1mL6T1A935LYTLEN5iI3iJwoirR8Wa12h5a0WtxkBNZdGiRJyYZXX9N5zZI2jSoZizYpmp9YkHaIWz5YluLTmcNXzNQmGZd0twYGW6l3sALZmTNWvubcSEItsPITk6lFQgQUWZRrkfcEmAVxz0c9y7IG6sILjZEYyzO8Cf4c0WLDj3QCwSLwjPEt2BMMi0J69p854e39898f71ea82d3a530f7a6ed8a02a4eea9ffd2c7b1279074b491c71b411f392e6d726a2d2f9dbf63388356cf4e083e358fe428852d676073e128607b9ad194c15e34a4feb463a749fd3295606caa293b823d102e854cd845b79b5ec5eaec0b2ef7f9cf0c87b2dfcad3f14cd0d66a2da97e6b38a535eb8707b4486c9802a4bfeb09703382e157449096f0e3551af9f444197cacb3f3d42187cea97ab61978985ddeecd086b9cb86c4ec1c08082d47b3ed0ae9c044d9aa65e5c9bf6e00238f78ed858cfdaf0021fb95d636e0cce84d84d2c2da7ac57f2e54fe793fce44a8b8abf96ce7c381f4b7eeb55dc4b68768e8172a4dffc1b683e62a108b2dfc2ef340dab058e6ee5c1f525f93e89d39258862f099987a8ec7022db5aecb5a58e81d02370d5717d18498ae58749aa5e463cf757ab7fa84efe49c1b770da397eef22423696ad433e7232646e279906bef084b21714ac5fc2af564a03ebc789123aed44531765b3e72c6165131feab68e35e0276a64760ee9abf043bece1e3cd148bcec97ab835395391387ff9d2b74a835a15ea5bac9c7e1218c217481a3999a91e037a138aaf5dddadb2247141242140b130e273aab5e1e6855fae8b7ee80d64be2d09a46f3d49555f53a7a849138fc3b9d2323658ea7e86a0039c40f3c15fd3647f99ec98232d9734a5933177c48c6575a1415e2808640cfb27773e728fe128b99757'
import PySimpleGUI as sg
import matplotlib.pyplot as plt

# Add 'pingmapper' to the path, may not need after pypi package...
SCRIPT_DIR = os.path.dirname(os.path.abspath(__file__))
PACKAGE_DIR = os.path.dirname(SCRIPT_DIR)
sys.path.append(PACKAGE_DIR)

from pingmapper.funcs_common import *
from pingmapper.main_readFiles import read_master_func
from pingmapper.main_rectify import rectify_master_func
from pingmapper.main_mapSubstrate import map_master_func
import json
import pandas as pd

import subprocess

filter_time_csv = os.path.join(SCRIPT_DIR, 'clip_table.csv')
filter_time_csv = os.path.normpath(filter_time_csv)

def clip_table(csv=filter_time_csv):    

    if not os.path.exists(csv):
        df = pd.DataFrame(columns=['start_seconds', 'end_seconds'])
        df.to_csv(csv, index=False)

    if sys.platform == "win32":
        subprocess.run(['start', "{}".format(csv)], shell=True, check=True)
    elif sys.platform == "darwin":
        subprocess.run(['open', "{}".format(csv)], check=True)
    else:
        subprocess.run(['xdg-open', "{}".format(csv)], check=True)

    df = pd.read_csv(csv)

    return df

def gui(batch: bool):  

    # Get processing script's dir so we can save it to file
    scriptDir = SCRIPT_DIR

    # For the logfile
    oldOutput = sys.stdout

    start_time = time.time()

    #============================================

    # Default Values
    # Edit values below to change default values in gui
    primary_default_params = os.path.join(SCRIPT_DIR, "default_params.json")

    if not os.path.exists(primary_default_params):
        d = os.environ['CONDA_PREFIX']
        primary_default_params = os.path.join(d, 'pingmapper_config', 'default_params.json')
    
    default_params_file = os.path.join(SCRIPT_DIR, "user_params.json")

    if not os.path.exists(default_params_file):
        default_params_file = primary_default_params
    with open(default_params_file) as f:
        default_params = json.load(f)

    # Make sure all params in user params
    with open(primary_default_params) as f:
        primary_defaults = json.load(f)

    for k, v in primary_defaults.items():
        if k not in default_params:
            default_params[k] = v

    #============================================
    # Set up gui

    layout = []

    ##################
    # Input parameters
    text_io = sg.Text('I/O\n', font=("Helvetica", 14, "underline"))

    if batch:
        text_input = sg.Text('Parent Folder of Recordings to Process')
        in_input = sg.In(key='inDir', size=(80,1))
        browse_input = sg.FolderBrowse(initial_folder=(default_params['inDir']))

    else:
        text_input = sg.Text('Recording to Process')
        # in_input = sg.In(key='inFile', size=(80,1))
        in_input = sg.In(key='inFile', size=(80,1), default_text=default_params['inFile'])
        browse_input = sg.FileBrowse(file_types=(("Sonar File", "*.DAT *.sl2 *.sl3") ), initial_folder=os.path.dirname(default_params['inFile']))

    # Add to layout
    layout.append([text_io])
    layout.append([text_input])
    layout.append([in_input, browse_input])

    ###################
    # Output parameters
    text_output = sg.Text('Output Folder')
    # in_output = sg.In(key='proj', size=(80,1))
    in_output = sg.In(key='proj', size=(80,1), default_text=os.path.dirname(default_params['projDir']))
    browse_output = sg.FolderBrowse(initial_folder=os.path.dirname(default_params['projDir']))

    # Add to layout
    layout.append([text_output])
    layout.append([in_output, browse_output])

    ##############
    # Project Name
    if batch:
        text_prefix = sg.Text('Project Name Prefix:', size=(20,1))
        in_prefix = sg.Input(key='prefix', size=(10,1))

        text_suffix = sg.Text('Project Name Suffix:', size=(20,1))
        in_suffix = sg.Input(key='suffix', size=(10,1))

        # Add to layout
        layout.append([text_prefix, in_prefix, sg.VerticalSeparator(), text_suffix, in_suffix])

    else:
        text_project = sg.Text('Project Name', size=(15,1))
        in_project = sg.InputText(key='projName', size=(50,1), default_text=os.path.basename(default_params['projDir']))

        # Add to layout
        layout.append([text_project, in_project])

    ###########
    # Overwrite
    check_overwrite = sg.Checkbox('Overwrite Existing Project', key='project_mode', default=default_params['project_mode'])

    # Add to layout
    layout.append([check_overwrite])

    ####################
    # General Parameters
    text_general = sg.Text('General Parameters\n', font=("Helvetica", 14, "underline"))

    # Temperature
    text_temp = sg.Text('Temperature [C]', size=(30,1))
    in_temp = sg.Input(key='tempC', default_text=default_params['tempC'], size=(10,1))

    # Chunk
    text_chunk = sg.Text('Chunk Size', size=(30,1))
    in_chunk = sg.Input(key='nchunk', default_text=default_params['nchunk'], size=(10,1))

    # Ping Attributes
    check_attr = sg.Checkbox('Export Unknown Ping Attributes', key='exportUnknown', default=default_params['exportUnknown'])

    # Missing Pings
    check_missing = sg.Checkbox('Locate and flag missing pings', key='fixNoDat', default=default_params['fixNoDat'])

    # Thread count
    text_thread = sg.Text('Thread Count [0==All Threads]', size=(30,1))
    in_thread = sg.Input(key='threadCnt', default_text=default_params['threadCnt'], size=(10,1))

    col_general_1 = sg.Column([[text_temp, in_temp], [text_chunk, in_chunk], [text_thread, in_thread]], pad=0)
    col_general_2 = sg.Column([[check_attr], [check_missing]], pad=0)

    # Add to layout
    layout.append([sg.HorizontalSeparator()])
    layout.append([text_general])
    layout.append([col_general_1, sg.VerticalSeparator(), col_general_2])

    
    ###########
    # Filtering
    text_filtering = sg.Text('Filter Sonar Log\n', font=("Helvetica", 14, "underline"))

    # Cropping
    text_crop = sg.Text('Crop Range [m]', size=(22,1))
    in_crop = sg.Input(key='cropRange', default_text=default_params['cropRange'], size=(10,1))

    # Heading
    text_heading = sg.Text('Max. Heading Deviation [deg]:', size=(22,1))
    in_heading = sg.Input(key='max_heading_deviation', default_text=default_params['max_heading_deviation'], size=(10,1))
    text_distance = sg.Text('Distance [m]:', size=(15,1))
    in_distance = sg.Input(key='max_heading_distance', default_text=default_params['max_heading_distance'], size=(10,1))

    # Speed
    text_speed_min = sg.Text('Min. Speed [m/s]:', size=(22,1))
    in_speed_min = sg.Input(key='min_speed', default_text=default_params['min_speed'], size=(10,1))
    text_speed_max = sg.Text('Max. Speed [m/s]:', size=(15,1))
    in_speed_max = sg.Input(key='max_speed', default_text=default_params['max_speed'], size=(10,1))

    # AOI
    text_aoi = sg.Text('AOI')
    in_aoi = sg.In(size=(80,1))
    browse_aoi = sg.FileBrowse(key='aoi', file_types=(("Shapefile", "*.shp"), (".plan File", "*.plan")), initial_folder=os.path.dirname(default_params['aoi']))

    # Time table
    button_time_table = sg.Button('Edit Table')
    check_time_load = sg.Checkbox('Filter by Time', key='filter_table', default=default_params['filter_table'])

    # Add to layout
    layout.append([sg.HorizontalSeparator()])
    layout.append([text_filtering])
    layout.append([text_crop, in_crop])
    layout.append([text_heading, in_heading, sg.VerticalSeparator(), text_distance, in_distance])
    layout.append([text_speed_min, in_speed_min, sg.VerticalSeparator(), text_speed_max, in_speed_max])
    layout.append([text_aoi])
    layout.append([in_aoi, browse_aoi])
    layout.append([check_time_load, button_time_table])

    ######################
    # Position Corrections

    # Position text
    text_position = sg.Text('Position Corrections\n', font=("Helvetica", 14, "underline"))

    # X offset
    text_x_offset = sg.Text('Transducer Offset [X]:', size=(22,1))
    in_x_offset = sg.Input(key='x_offset', default_text=default_params['x_offset'], size=(10,1))
    
    # Y offset
    text_y_offset = sg.Text('Transducer Offset [Y]:', size=(22,1))
    in_y_offset = sg.Input(key='y_offset', default_text=default_params['y_offset'], size=(10,1))

    # Add to layout
    layout.append([sg.HorizontalSeparator()])
    layout.append([text_position])
    layout.append([text_x_offset, in_x_offset, sg.VerticalSeparator(), text_y_offset, in_y_offset])


    #################
    # EGN Corrections

    # EGN text
    text_egn = sg.Text('Sonar Intensity Corrections\n', font=("Helvetica", 14, "underline"))

    # EGN
    check_egn = sg.Checkbox('Empiracal Gain Normalization (EGN)', key='egn', default=default_params['egn'])

    # EGN options
    text_egn_stretch = sg.Text('EGN Stretch', size=(20,1))
    combo_egn_stretch = sg.Combo(['None', 'Min-Max', 'Percent Clip'], key='egn_stretch', default_value=default_params['egn_stretch'])
    text_egn_factor = sg.Text('EGN Stretch Factor', size=(20,1))
    in_egn_factor = sg.Input(key='egn_stretch_factor', default_text=default_params['egn_stretch_factor'], size=(10,1))

    col_egn_1 = sg.Column([[check_egn]], pad=0)
    col_egn_2 = sg.Column([[text_egn_stretch, combo_egn_stretch], [text_egn_factor, in_egn_factor]], pad=0)
    # Add to layout
    layout.append([sg.HorizontalSeparator()])
    layout.append([text_egn])
    layout.append([col_egn_1, sg.VerticalSeparator(), col_egn_2])

    #######################
    # Sonogram Tile Exports

    text_tile = sg.Text('Sonogram Tile Exports\n', font=("Helvetica", 14, "underline"))

    # Tiles
    check_wcp = sg.Checkbox('WCP (Water Column Present)', key='wcp', default=default_params['wcp'])
    check_wcm = sg.Checkbox('WCM (Water Column Masked)', key='wcm', default=default_params['wcm'])
    check_wcr = sg.Checkbox('SRC (Slant Range Corrected)', key='wcr', default=default_params['wcr'])
    check_wco = sg.Checkbox('WCO (Water Column Only)', key='wco', default=default_params['wco'])

    # Options
    text_file_type = sg.Text('Image Format:', size=(15,1))
    combo_file_type = sg.Combo(['.jpg', '.png'], key='tileFile', default_value=default_params['tileFile'])

    text_tile_color = sg.Text('Tile Colormap:', size=(15,1))
    combo_tile_color = sg.Combo(plt.colormaps(), key='sonogram_colorMap', default_value=default_params['sonogram_colorMap'])


    check_speed_cor = sg.Checkbox('Speed Correct', key='spdCor', default=default_params['spdCor'])

    check_max_crop = sg.Checkbox('Max Crop', key='maxCrop', default=default_params['maxCrop'])

    # Mask
    check_mask_shdw = sg.Checkbox('Mask Shadows', key='mask_shdw', default=default_params['mask_shdw'])
    
    # Turn into columns
    col_tile_1 = sg.Column([[check_wcp], [check_wcm], [check_wcr], [check_wco]], pad=0)
    col_tile_2 = sg.Column([[check_speed_cor], [check_mask_shdw], [check_max_crop]], pad=0)
    col_tile_3 = sg.Column([[text_file_type, combo_file_type], [text_tile_color, combo_tile_color]], pad=0)
    

    # Add to layout
    layout.append([sg.HorizontalSeparator()])
    layout.append([text_tile])
    layout.append([col_tile_1, sg.VerticalSeparator(), col_tile_2, sg.VerticalSeparator(), col_tile_3])

    ########################
    # Depth & Shadow Removal

    text_dep_shdw = sg.Text('Depth Detection and Shadow Removal\n', font=("Helvetica", 14, "underline"))

    # Shadow
    text_shdw = sg.Text('Shadow Removal', size=(15,1))
    in_shdw = sg.Combo(['False', 'Remove all shadows', 'Remove only bank shadows'], key='remShadow', default_value=default_params['remShadow'])

    # Depth
    text_dep = sg.Text('Depth Detection', size=(15,1))
    in_dep = sg.Combo(['Sensor', 'Auto'], key='detectDep', default_value=default_params['detectDep'])
    check_dep_smth = sg.Checkbox('Smooth Depth', key='smthDep', default=default_params['smthDep'])
    text_dep_adj = sg.Text('Adjust Depth [m]', size=(15,1))
    in_dep_adj = sg.Input(key='adjDep', default_text=default_params['adjDep'], size=(10,1))
    check_dep_plt = sg.Checkbox('Plot Bedpick', key='pltBedPick', default=default_params['pltBedPick'])

    col_depshdw_1 = sg.Column([[text_dep, in_dep], [text_dep_adj, in_dep_adj], [check_dep_smth], [check_dep_plt]], pad=0)
    col_depshdw_2 = sg.Column([[text_shdw, in_shdw]], pad=0)

    # Add to layout
    layout.append([sg.HorizontalSeparator()])
    layout.append([text_dep_shdw])
    layout.append([col_depshdw_1, sg.VerticalSeparator(), col_depshdw_2])

    ########################
    # Sonar Georectification

    text_rect = sg.Text('Sonar Georectification Exports\n', font=("Helvetica", 14, "underline"))

    # Pixel resolution
    text_rect_pix = sg.Text('Pixel Resolution [0==Default (~0.02m)]', size=(30,1))
    in_rect_pix = sg.Input(key='pix_res_son', default_text=default_params['pix_res_son'], size=(10,1))

    # Type
    check_rect_wcp = sg.Checkbox('WCP (Water Column Present)', key='rect_wcp', default=default_params['rect_wcp'])
    check_rect_wcr = sg.Checkbox('WCR (Water Column Removed)', key='rect_wcr', default=default_params['rect_wcr'])

    # COG
    check_rect_cog = sg.Checkbox('Use COG', key='cog', default=default_params['cog'])

    text_color = sg.Text('Sonar Colormap', size=(30,1))
    combo_color = sg.Combo(plt.colormaps(), key='son_colorMap', default_value=default_params['son_colorMap'])

    text_rect_mosaic = sg.Text('Export Sonar Mosaic', size=(30,1))
    combo_rect_mosaic = sg.Combo(['False', 'GTiff', 'VRT'], key='mosaic', default_value=default_params['mosaic'])

    text_rect_chunk = sg.Text('# Chunks per Mosaic [0==All Chunks]', size=(30,1))
    in_rect_chunk = sg.Input(key='mosaic_nchunk', default_text=default_params['mosaic_nchunk'], size=(10,1))
    
<<<<<<< HEAD
    col_rect_1 = sg.Column([[check_rect_wcp], [check_rect_wcr], [check_rect_cog]], pad=0)
    col_rect_2 = sg.Column([[text_rect_pix, in_rect_pix], [text_color, combo_color], [text_rect_mosaic, combo_rect_mosaic]], pad=0)
=======
    col_rect_1 = sg.Column([[check_rect_wcp], [check_rect_wcr]], pad=0)
    col_rect_2 = sg.Column([[text_rect_pix, in_rect_pix], [text_color, combo_color], [text_rect_mosaic, combo_rect_mosaic], [text_rect_chunk, in_rect_chunk]], pad=0)
>>>>>>> dd20d940
    
    # Add to layout
    layout.append([sg.HorizontalSeparator()])
    layout.append([text_rect])
    layout.append([col_rect_1, sg.VerticalSeparator(), col_rect_2])


    ###################s
    # Substrate Mapping

    text_substrate = sg.Text('Substrate Mapping\n', font=("Helvetica", 14, "underline"))

    check_substrate_raster = sg.Checkbox('Map Substrate [Raster]', key='map_sub', default=default_params['map_sub'])
    check_substrate_poly = sg.Checkbox('Map Substrate [Polygon]', key='export_poly', default=default_params['export_poly'])
    check_substrate_plot =  sg.Checkbox('Export Substrate Plots', key='pltSubClass', default=default_params['pltSubClass'])
        
    text_substrate_mosaic = sg.Text('Export Substrate Mosaic', size=(30,1))
    combo_substrate_mosaic = sg.Combo(['False', 'GTiff', 'VRT'], key='map_mosaic', default_value=default_params['map_mosaic'])

    # Pixel resolution
    text_substrate_pix = sg.Text('Pixel Resolution [0==Default (~0.02m)]', size=(30,1))
    in_substrate_pix = sg.Input(key='pix_res_map', default_text=default_params['pix_res_map'], size=(10,1))

    # Columns
    col_substrate_1 = sg.Column([[check_substrate_raster], [text_substrate_mosaic, combo_substrate_mosaic], [text_substrate_pix, in_substrate_pix]], pad=0)
    col_substrate_2 = sg.Column([[check_substrate_poly], [check_substrate_plot]], pad=0)
    
    # Add to layout
    layout.append([sg.HorizontalSeparator()])
    layout.append([text_substrate])
    layout.append([col_substrate_1, sg.VerticalSeparator(), col_substrate_2])

    #######################
    # Miscellaneous Exports

    text_misc = sg.Text('Miscellaneous Shapefile Exports\n', font=("Helvetica", 14, "underline"))

    check_misc_banks = sg.Checkbox('Banklines', key='banklines', default=default_params['banklines'])
    check_misc_cov = sg.Checkbox('Coverage', key='coverage', default=default_params['coverage'])

    col_misc_1 = sg.Column([[check_misc_banks], [check_misc_cov]], pad=0)

    # Add to layout
    layout.append([sg.HorizontalSeparator()])
    layout.append([text_misc])
    layout.append([col_misc_1])
        

    #####################
    # Submit/quit buttons
    layout.append([sg.HorizontalSeparator()])
    layout.append([sg.Push(), sg.Submit(), sg.Quit(), sg.Button('Save Defaults'), sg.Push()])
    
    

    



    # layout = [
    #     [sg.Text('Parent Folder of Recordings to Process')],
    #     [sg.In(key='inDir', size=(80,1)), sg.FolderBrowse(initial_folder=(default_params['inDir']))],
    #     [sg.Text('Output Folder')],
    #     [sg.In(key='proj', size=(80,1)), sg.FolderBrowse(initial_folder=os.path.dirname(default_params['projDir']))],
    #     [sg.Text('Project Name Prefix:', size=(20,1)), sg.Input(key='prefix', size=(10,1)), sg.VerticalSeparator(), sg.Text('Project Name Suffix:', size=(20,1)), sg.Input(key='suffix', size=(10,1))],
    #     # [sg.Text('Project Name', size=(15,1)), sg.InputText(size=(50,1))],
    #     [sg.Checkbox('Overwrite Existing Project', key='project_mode', default=default_params['project_mode'])],
    #     [sg.HorizontalSeparator()],
    #     [sg.Text('General Parameters')],
    #     [sg.Text('Temperature [C]', size=(20,1)), sg.Input(key='tempC', default_text=default_params['tempC'], size=(10,1))],
    #     [sg.Text('Chunk Size', size=(20,1)), sg.Input(key='nchunk', default_text=default_params['nchunk'], size=(10,1))],
    #     [sg.Checkbox('Export Unknown Ping Attributes', key='exportUnknown', default=default_params['exportUnknown'])],
    #     [sg.Checkbox('Locate and flag missing pings', key='fixNoDat', default=default_params['fixNoDat'])],
    #     [sg.Text('Thread Count [0==All Threads]', size=(30,1)), sg.Input(key='threadCnt', default_text=default_params['threadCnt'], size=(10,1))],
    #     [sg.HorizontalSeparator()],
    #     [sg.Text('Filter Sonar Log')],
    #     [sg.Text('Crop Range [m]', size=(22,1)), sg.Input(key='cropRange', default_text=default_params['cropRange'], size=(10,1))],
    #     [sg.Text('Max. Heading Deviation [deg]:', size=(22,1)), sg.Input(key='max_heading_deviation', default_text=default_params['max_heading_deviation'], size=(10,1)), sg.VerticalSeparator(), sg.Text('Distance [m]:', size=(15,1)), sg.Input(key='max_heading_distance', default_text=default_params['max_heading_distance'], size=(10,1))],
    #     [sg.Text('Min. Speed [m/s]:', size=(22,1)), sg.Input(key='min_speed', default_text=default_params['min_speed'], size=(10,1)), sg.VerticalSeparator(), sg.Text('Max. Speed [m/s]:', size=(15,1)), sg.Input(key='max_speed', default_text=default_params['max_speed'], size=(10,1))],
    #     [sg.Text('AOI')],
    #     [sg.In(size=(80,1)), sg.FileBrowse(key='aoi', file_types=(("Shapefile", "*.shp"), (".plan File", "*.plan")), initial_folder=os.path.dirname(default_params['aoi']))],
    #     [sg.HorizontalSeparator()],
    #     [sg.Text('Position Corrections')],
    #     [sg.Text('Transducer Offset [X]:', size=(22,1)), sg.Input(key='x_offset', default_text=default_params['x_offset'], size=(10,1)), sg.VerticalSeparator(), sg.Text('Transducer Offset [Y]:', size=(22,1)), sg.Input(key='y_offset', default_text=default_params['y_offset'], size=(10,1))],
    #     [sg.HorizontalSeparator()],
    #     [sg.Text('Sonar Intensity Corrections')],
    #     [sg.Checkbox('Empiracal Gain Normalization (EGN)', key='egn', default=default_params['egn'])],
    #     [sg.Text('EGN Stretch', size=(10,1)), sg.Combo(['None', 'Min-Max', 'Percent Clip'], key='egn_stretch', default_value=default_params['egn_stretch']), sg.VerticalSeparator(), sg.Text('EGN Stretch Factor', size=(20,1)), sg.Input(key='egn_stretch_factor', default_text=default_params['egn_stretch_factor'], size=(10,1))],
    #     [sg.HorizontalSeparator()],
    #     [sg.Text('Sonagram Tile Exports')],
    #     [sg.Checkbox('WCP', key='wcp', default=default_params['wcp']), sg.Checkbox('WCR', key='wcr', default=default_params['wcr']), sg.Text('Image Format:', size=(12,1)), sg.Combo(['.jpg', '.png'], key='tileFile', default_value=default_params['tileFile'])],
    #     [sg.HorizontalSeparator()],
    #     [sg.Text('Speed Corrected Sonagram Exports')],
    #     [sg.Text('Export Sonograms', size=(20,1)), sg.Combo(['False', 'True: Keep WC & Shadows', 'True: Mask WC & Shadows'], key='lbl_set', default_value=default_params['lbl_set'])],
    #     [sg.Text('Speed Correction', size=(20,1)), sg.Input(key='spdCor', default_text=default_params['spdCor'], size=(10,1)), sg.VerticalSeparator(), sg.Checkbox('Max Crop', key='maxCrop', default=default_params['maxCrop'])],
    #     [sg.HorizontalSeparator()],
    #     [sg.Text('Depth Detection and Shadow Removal')],
    #     [sg.Text('Shadow Removal', size=(20,1)), sg.Combo(['False', 'Remove all shadows', 'Remove only bank shadows'], key='remShadow', default_value=default_params['remShadow'])],
    #     [sg.Text('Depth Detection', size=(20,1)), sg.Combo(['Sensor', 'Auto'], key='detectDep', default_value=default_params['detectDep']), sg.VerticalSeparator(), sg.Checkbox('Smooth Depth', key='smthDep', default=default_params['smthDep']), sg.VerticalSeparator(), sg.Text('Adjust Depth [m]'), sg.Input(key='adjDep', default_text=default_params['adjDep'], size=(10,1)), sg.VerticalSeparator(()), sg.Checkbox('Plot Bedpick', key='pltBedPick', default=default_params['pltBedPick'])],
    #     [sg.HorizontalSeparator()],
    #     [sg.Text('Sonar Georectification Exports')],
    #     [sg.Text('Pixel Resolution [0==Default Resolution (~0.02m)]', size=(38,1)), sg.Input(key='pix_res_son', default_text=default_params['pix_res_son'], size=(10,1)),],
    #     [sg.Checkbox('WCP', key='rect_wcp', default=default_params['rect_wcp']), sg.Checkbox('WCR', key='rect_wcr', default=default_params['rect_wcr']), sg.Text('Sonar Colormap'), sg.Combo(plt.colormaps(), key='son_colorMap', default_value=default_params['son_colorMap'])],
    #     [sg.HorizontalSeparator()],
    #     [sg.Text('Substrate Mapping')],
    #     # [sg.Checkbox('Predict Substrate', key='pred_sub', default=default_params['pred_sub']), sg.VerticalSeparator(), sg.Checkbox('Export Substrate Plots', key='pltSubClass', default=default_params['pltSubClass'])],
    #     # [sg.Checkbox('Map Substrate [Raster]', key='map_sub', default=default_params['map_sub']), sg.VerticalSeparator(), sg.Checkbox('Map Substrate [Polygon]', key='export_poly', default=default_params['export_poly']), sg.VerticalSeparator(), sg.Text('Classification Method'), sg.Combo(['max'], key='map_class_method', default_value=default_params['map_class_method'])],
    #     # [sg.Checkbox('Export Substrate Plots', key='pltSubClass', default=default_params['pltSubClass'])],
    #     # [sg.Text('Map Predictions', size=(20,1)), sg.Combo(['False', 'Logit', 'Probability'], key='map_predict', default_value=default_params['map_predict'])],
    #     [sg.Text('Pixel Resolution [0==Default Resolution (~0.02m)]', size=(38,1)), sg.Input(key='pix_res_map', default_text=default_params['pix_res_map'], size=(10,1))],
    #     [sg.Checkbox('Map Substrate [Raster]', key='map_sub', default=default_params['map_sub']), sg.VerticalSeparator(), sg.Checkbox('Map Substrate [Polygon]', key='export_poly', default=default_params['export_poly']), sg.VerticalSeparator(), sg.Checkbox('Export Substrate Plots', key='pltSubClass', default=default_params['pltSubClass'])],
    #     [sg.HorizontalSeparator()],
    #     [sg.Text('Mosaic Exports')],
    #     [sg.Text('# Chunks per Mosaic [0==All Chunks]'), sg.Input(key='mosaic_nchunk', default_text=default_params['mosaic_nchunk'], size=(10,1))],
    #     [sg.Text('Export Sonar Mosaic'), sg.Combo(['False', 'GTiff', 'VRT'], key='mosaic', default_value=default_params['mosaic']), sg.VerticalSeparator(), sg.Text('Export Substrate Mosaic'), sg.Combo(['False', 'GTiff', 'VRT'], key='map_mosaic', default_value=default_params['map_mosaic'])],
    #     [sg.HorizontalSeparator()],
    #     [sg.Text('Miscellaneous Shapefile Exports')],
    #     [sg.Checkbox('Banklines', key='banklines', default=default_params['banklines']), sg.VerticalSeparator(), sg.Checkbox('Coverage', key='coverage', default=default_params['coverage'])],
    #     [sg.HorizontalSeparator()],
    #     [sg.Submit(), sg.Quit(), sg.Button('Save Defaults')]
    # ]


    layout2 =[[sg.Column(layout, scrollable=True,  vertical_scroll_only=True, size_subsample_height=2)]]

    if batch:
        window_text = 'Batch Process Sonar Logs'
    else:
        window_text = 'Process Sonar Log'
    window = sg.Window(window_text, layout2, resizable=True)

    while True:
        event, values = window.read()

        # values['humFile'] = os.path.join(values['inDir'], 'R1.DAT')

        if event == "Quit" or event == 'Submit':
            break
        if event == "Save Defaults":
            saveDefaultParams(values)

        if event == 'Edit Table':
            clip_table()

        # if event == 'Load Table':
        #     time_table = pd.read_csv(filter_time_csv)

        #     print('\n\nFiltering by time')
        #     print(time_table)

        #     time_table = filter_time_csv

        

    window.close()

    # if event == "Quit":
    #     sys.exit()
    if event == "Submit":

        batch_start_time = time.time()

        for k, v in values.items():
            print(k, v, '\n\n')

        # sys.exit()

        outDir = os.path.normpath(values['proj'])

        if batch:
            inDir = os.path.normpath(values['inDir'])

        #################################
        # Convert parameters if necessary

        if values['filter_table']:
            time_table = filter_time_csv
        else:
            time_table = False

        # AOI
        aoi = values['aoi']
        if aoi == '':
            aoi = False

        # EGN Stretch
        egn_stretch = values['egn_stretch']
        if egn_stretch == 'None':
            egn_stretch = 0
        elif egn_stretch == 'Min-Max':
            egn_stretch = 1
        elif egn_stretch == 'Percent Clip':
            egn_stretch = 2
        egn_stretch = int(egn_stretch)

        # Shadow removal
        remShadow = values['remShadow']
        if remShadow == 'False':
            remShadow = 0
        elif remShadow == 'Remove all shadows':
            remShadow = 1
        elif remShadow == 'Remove only bank shadows':
            remShadow = 2
        remShadow = int(remShadow)

        # Depth detection
        detectDep = values['detectDep']
        if detectDep == 'Sensor':
            detectDep = 0
        elif detectDep == 'Auto':
            detectDep = 1
        detectDep = int(detectDep)

        # Predict substrate
        if values['map_sub']:
            values['pred_sub'] = True
        elif values['export_poly']:
            values['pred_sub'] = True
            values['map_sub'] = True
        elif values['pltSubClass']:
            values['pred_sub'] = True
        else:
            values['pred_sub'] = False

        # Map class method
        values['map_class_method'] = 'max'

        # Map predictions #### DISABLED ####
        # map_predict = values['map_predict']
        # if map_predict == 'False':
        #     map_predict = 0
        # elif map_predict == 'Probability':
        #     map_predict = 1
        # elif map_predict == 'Logit':
        #     map_predict = 2
        # map_predict = int(map_predict)
        map_predict = 0 # Disable workflow

        # Sonar mosaic
        mosaic = values['mosaic']
        if mosaic == 'False':
            mosaic = int(0)
        elif mosaic == 'GTiff':
            mosaic = int(1)
        elif mosaic == 'VRT':
            mosaic = int(2)
        mosaic = int(mosaic)

        # Substrate mosaic
        map_mosaic = values['map_mosaic']
        if map_mosaic == 'False':
            map_mosaic = 0
        elif map_mosaic == 'GTiff':
            map_mosaic = 1
        elif map_mosaic == 'VRT':
            map_mosaic = 2
        map_mosaic = int(map_mosaic)


        params = {
            # 'humFile':values[0],
            # 'projDir':os.path.join(values[1], values[2]),
            'project_mode':int(values['project_mode']),
            'tempC':float(values['tempC']),
            'nchunk':int(values['nchunk']),
            'cropRange':float(values['cropRange']),
            'exportUnknown':values['exportUnknown'],
            'fixNoDat':values['fixNoDat'],
            'threadCnt':float(values['threadCnt']),
            'aoi':aoi,
            'max_heading_deviation':float(values['max_heading_deviation']),
            'max_heading_distance':float(values['max_heading_distance']),
            'min_speed':float(values['min_speed']),
            'max_speed':float(values['max_speed']),
            'time_table':time_table,
            'pix_res_son':float(values['pix_res_son']),
            'pix_res_map':float(values['pix_res_map']),
            'x_offset':float(values['x_offset']),
            'y_offset':float(values['y_offset']),
            'egn':values['egn'],
            'egn_stretch':egn_stretch,
            'egn_stretch_factor':float(values['egn_stretch_factor']),
            'wcp':values['wcp'],
            'wcm':values['wcm'],
            'wcr':values['wcr'],
            'wco':values['wco'],
            'sonogram_colorMap':values['sonogram_colorMap'],
            'mask_shdw':values['mask_shdw'],
            'tileFile':values['tileFile'],
            'spdCor':values['spdCor'],
            'maxCrop':values['maxCrop'],
            'remShadow':remShadow,
            'detectDep':detectDep,
            'smthDep':values['smthDep'],
            'adjDep':float(values['adjDep']),
            'pltBedPick':values['pltBedPick'],
            'rect_wcp':values['rect_wcp'],
            'rect_wcr':values['rect_wcr'],
            'cog':values['cog'],
            'son_colorMap':values['son_colorMap'],
            'mosaic_nchunk':int(values['mosaic_nchunk']),
            'pred_sub':values['pred_sub'],
            'pltSubClass':values['pltSubClass'],
            'map_sub':values['map_sub'],
            'export_poly':values['export_poly'],
            'map_class_method':values['map_class_method'],
            'map_predict':map_predict,
            'mosaic':mosaic,
            'map_mosaic':map_mosaic,
            'banklines':values['banklines'],
            'coverage':values['coverage']
        }

        globals().update(params)

        #============================================

        if batch:
            # Find all DAT and SON files in all subdirectories of inDir
            inFiles=[]
            for root, dirs, files in os.walk(inDir):
                for file in files:
                    if file.endswith('.DAT') or file.endswith('.sl2') or file.endswith('.sl3'):
                        inFiles.append(os.path.join(root, file))

            inFiles = sorted(inFiles)

        else:
            inFiles = [values['inFile']]

        for i, f in enumerate(inFiles):
            print(i, ":", f)

        for datFile in inFiles:
            logfilename = 'log_'+time.strftime("%Y-%m-%d_%H%M")+'.txt'

            try:
                copied_script_name = os.path.basename(__file__).split('.')[0]+'_'+time.strftime("%Y-%m-%d_%H%M")+'.py'
                script = os.path.abspath(__file__)

                start_time = time.time()  

                inPath = os.path.dirname(datFile)
                inFile = datFile
                recName = '.'.join(os.path.basename(inFile).split('.')[:-1])

                try:
                    sonPath = inFile.split('.DAT')[0]
                    sonFiles = sorted(glob(sonPath+os.sep+'*.SON'))
                except:
                    sonFiles = ''

                if batch:
                    recName = values['prefix'] + recName + values['suffix']

                    projDir = os.path.join(outDir, recName)

                else:
                    projDir = os.path.join(os.path.normpath(values['proj']), values['projName'])

                #============================================

                # =========================================================
                # Determine project_mode
                print(project_mode)
                if project_mode == 0:
                    # Create new project
                    if not os.path.exists(projDir):
                        os.mkdir(projDir)
                    else:
                        projectMode_1_inval()

                elif project_mode == 1:
                    # Overwrite existing project
                    if os.path.exists(projDir):
                        shutil.rmtree(projDir)

                    os.mkdir(projDir)        

                elif project_mode == 2:
                    # Update project
                    # Make sure project exists, exit if not.
                    
                    if not os.path.exists(projDir):
                        projectMode_2_inval()

                # =========================================================
                # For logging the console output

                logdir = os.path.join(projDir, 'logs')
                if not os.path.exists(logdir):
                    os.makedirs(logdir)

                logfilename = os.path.join(logdir, logfilename)

                sys.stdout = Logger(logfilename)

                print('\n\n', '***User Parameters***')
                for k,v in params.items():
                    print("| {:<20s} : {:<10s} |".format(k, str(v)))

                #============================================
                # Add ofther params
                params['sonFiles'] = sonFiles
                params['logfilename'] = logfilename
                params['script'] = [script, copied_script_name]
                params['projDir'] = projDir
                params['inFile'] = inFile



                print('sonPath',sonPath)
                print('\n\n\n+++++++++++++++++++++++++++++++++++++++++++')
                print('+++++++++++++++++++++++++++++++++++++++++++')
                print('***** Working On *****')
                print(inFile)
                print('Start Time: ', datetime.datetime.now().strftime('%Y-%m-%d %H:%M'))

                print('\n===========================================')
                print('===========================================')
                print('***** READING *****')
                read_master_func(**params)
                # read_master_func(sonFiles, humFile, projDir, t, nchunk, exportUnknown, wcp, wcr, detectDepth, smthDep, adjDep, pltBedPick, threadCnt)

                if rect_wcp or rect_wcr or banklines or coverage or pred_sub or map_sub or export_poly:
                    print('\n===========================================')
                    print('===========================================')
                    print('***** RECTIFYING *****')
                    rectify_master_func(**params)
                    # rectify_master_func(sonFiles, humFile, projDir, nchunk, rect_wcp, rect_wcr, mosaic, threadCnt)

                #==================================================
                #==================================================
                if pred_sub or map_sub or export_poly or pltSubClass:
                    print('\n===========================================')
                    print('===========================================')
                    print('***** MAPPING SUBSTRATE *****')
                    print("working on "+projDir)
                    map_master_func(**params)

                sys.stdout.log.close()

            except Exception as Argument:
                unableToProcessError(logfilename)
                print('\n\nCould not process:', datFile)

            sys.stdout = oldOutput

            gc.collect()
            print("\n\nTotal Processing Time: ",datetime.timedelta(seconds = round(time.time() - start_time, ndigits=0)))

        if batch:
            print("\n\nTotal Batch Processing Time: ",datetime.timedelta(seconds = round(time.time() - batch_start_time, ndigits=0)))


if __name__ == "__main__":
    # Default function to run
    if len(sys.argv) == 1:
        batch = False
    else:
        batch = sys.argv[1]
    gui(batch)<|MERGE_RESOLUTION|>--- conflicted
+++ resolved
@@ -335,13 +335,8 @@
     text_rect_chunk = sg.Text('# Chunks per Mosaic [0==All Chunks]', size=(30,1))
     in_rect_chunk = sg.Input(key='mosaic_nchunk', default_text=default_params['mosaic_nchunk'], size=(10,1))
     
-<<<<<<< HEAD
     col_rect_1 = sg.Column([[check_rect_wcp], [check_rect_wcr], [check_rect_cog]], pad=0)
-    col_rect_2 = sg.Column([[text_rect_pix, in_rect_pix], [text_color, combo_color], [text_rect_mosaic, combo_rect_mosaic]], pad=0)
-=======
-    col_rect_1 = sg.Column([[check_rect_wcp], [check_rect_wcr]], pad=0)
     col_rect_2 = sg.Column([[text_rect_pix, in_rect_pix], [text_color, combo_color], [text_rect_mosaic, combo_rect_mosaic], [text_rect_chunk, in_rect_chunk]], pad=0)
->>>>>>> dd20d940
     
     # Add to layout
     layout.append([sg.HorizontalSeparator()])
