--- conflicted
+++ resolved
@@ -1,1780 +1,1762 @@
-# Part of PING-Mapper software
-#
-# Co-Developed by Cameron S. Bodine and Dr. Daniel Buscombe
-#
-# Inspired by PyHum: https://github.com/dbuscombe-usgs/PyHum
-#
-# MIT License
-#
-# Copyright (c) 2022 Cameron S. Bodine
-#
-# Permission is hereby granted, free of charge, to any person obtaining a copy
-# of this software and associated documentation files (the "Software"), to deal
-# in the Software without restriction, including without limitation the rights
-# to use, copy, modify, merge, publish, distribute, sublicense, and/or sell
-# copies of the Software, and to permit persons to whom the Software is
-# furnished to do so, subject to the following conditions:
-#
-# The above copyright notice and this permission notice shall be included in all
-# copies or substantial portions of the Software.
-#
-# THE SOFTWARE IS PROVIDED "AS IS", WITHOUT WARRANTY OF ANY KIND, EXPRESS OR
-# IMPLIED, INCLUDING BUT NOT LIMITED TO THE WARRANTIES OF MERCHANTABILITY,
-# FITNESS FOR A PARTICULAR PURPOSE AND NONINFRINGEMENT. IN NO EVENT SHALL THE
-# AUTHORS OR COPYRIGHT HOLDERS BE LIABLE FOR ANY CLAIM, DAMAGES OR OTHER
-# LIABILITY, WHETHER IN AN ACTION OF CONTRACT, TORT OR OTHERWISE, ARISING FROM,
-# OUT OF OR IN CONNECTION WITH THE SOFTWARE OR THE USE OR OTHER DEALINGS IN THE
-# SOFTWARE.
-
-from funcs_common import *
-
-class sonObj(object):
-    '''
-    Python class to store everything related to reading and exporting data from
-    Humminbird sonar recordings.
-
-    ----------------
-    Class Attributes
-    ----------------
-    * Alphabetical order *
-    self.beam : str
-        DESCRIPTION - Beam number B***
-
-    self.beamName : str
-        DESCRIPTION - Name of sonar beam.
-
-    self.datLen : int
-        DESCRIPTION - Number of bytes in DAT file.
-
-    self.datMetaFile : str
-        DESCRIPTION - Path to .DAT metadata file (.csv).
-
-    self.headBytes : int
-        DESCRIPTION - Number of header bytes for a ping.
-
-    self.headIdx : list
-        DESCRIPTION - List to hold byte index (offset) of each ping.
-
-    self.headStruct : dict
-        DESCRIPTION - Dictionary to store ping header structure.
-
-    self.headValid : bool
-        DESCRIPTION - Flag indicating if SON header structure is correct.
-
-    self.humDat : dict
-        DESCRIPTION - Dictionary to store .DAT file contents.
-
-    self.humDatStruct : dict
-        DESCRIPTION - Dictionary to store .DAT file structure.
-
-    self.humFile : str
-        DESCRIPTION - Path to .DAT file.
-
-    self.isOnix : bool
-        DESCRIPTION - Flag indicating if sonar recording from ONIX.
-
-    self.metaDir : str
-        DESCRIPTION - Path to metadata directory.
-
-    self.nchunk : int
-        DESCRIPTION - Number of pings/sonar records per chunk.
-
-    self.outDir : str
-        DESCRIPTION - Path where outputs are saved.
-
-    self.pingCnt : int
-        DESCRIPTION - Number of ping returns for each ping.
-
-    self.pingMax : int
-        DESCRIPTION - Stores largest pingCnt value (max range) for a currently
-                      loaded sonar chunk.
-
-    self.projDir : str
-        DESCRIPTION - Path (top level) to output directory.
-
-    self.sonDat : arr
-        DESCRIPTION - Array to hold ping ping returns for currently
-                      loaded chunk.
-
-    self.sonFile : str
-        DESCRIPTION - Path to .SON file.
-
-    self.sonIdxFile : str
-        DESCRIPTION - Path to .IDX file.
-
-    self.sonMetaDF : DataFrame
-        DESCRIPTION - Pandas dataframe to store .SON metadata.
-
-    self.sonMetaFile : str
-        DESCRIPTION - Path to .SON metadata file (.csv).
-
-    self.sonMetaPickle : str
-        DESCRIPTION - Path to .SON metadata pickle file (.meta).
-
-    self.wcr : bool
-        DESCRIPTION - Flag to export non-rectified sonar tiles w/ water column
-                      removed (wcr) & slant range corrected.
-
-    self.tempC : float
-        DESCRIPTION - Water temperature (Celcius) during survey divided by 10.
-
-    self.trans : non-class function
-        DESCRIPTION - Function to convert utm to lat/lon.
-
-    self.wcp : bool
-        DESCRIPTION - Flag to export non-rectified sonar tiles w/ water column
-                      present (wcp).
-    '''
-
-    #===========================================================================
-    def __init__(self,
-                 sonFile,
-                 humFile,
-                 projDir,
-                 tempC=0.1,
-                 nchunk=500,
-                 pH=8.0):
-        '''
-        Initialize a sonObj instance.
-
-        ----------
-        Parameters
-        ----------
-        sonFile : str
-            DESCRIPTION - Path to .SON file.
-            EXAMPLE -     sonFile = 'C:/PINGMapper/SonarRecordings/R00001/B002.SON'
-        humFile : str
-            DESCRIPTION - Path to .DAT file associated w/ .SON directory.
-            EXAMPLE -     humFile = 'C:/PINGMapper/SonarRecordings/R00001.DAT'
-        projDir : str
-            DESCRIPTION - Path to output directory.
-            EXAMPLE -     projDir = 'C:/PINGMapper/procData/R00001'
-        tempC : float : [Default=0.1]
-            DESCRIPTION - Water temperature (Celcius) during survey divided by 10.
-            EXAMPLE -     tempC = (20/10)
-        nchunk : int : [Default=500]
-            DESCRIPTION - Number of pings per chunk.  Chunk size dictates size of
-                          sonar tiles (sonograms).  Most testing has been on chunk
-                          sizes of 500 (recommended).
-            EXAMPLE -     nchunk = 500
-        pH : float : [Default=8.0]
-            DESCRIPTION - pH of the water during sonar survey. Used in the phase
-                          preserving filtering of high dynamic range images.
-            EXAMPLE -     pH = 8
-
-        -------
-        Returns
-        -------
-        sonObj instance.
-        '''
-        # Create necessary attributes
-        self.sonFile = sonFile      # SON file path
-        self.projDir = projDir      # Project directory
-        self.humFile = humFile      # DAT file path
-        self.tempC = tempC          # Water temperature
-        self.nchunk = nchunk        # Number of sonar records per chunk
-        self.pH = pH                # Water pH during survey
-
-        return
-
-    ############################################################################
-    # Decode DAT file (varies by model)                                        #
-    ############################################################################
-
-    #=======================================================================
-    def _getHumDatStruct(self):
-        '''
-        Determines .DAT file structure for a sonObj instance.
-
-        ----------------------------
-        Required Pre-processing step
-        ----------------------------
-        self.__init__()
-
-        -------
-        Returns
-        -------
-        A dictionary with .DAT file structure stored in self.humDatStruct with
-        the following format:
-
-        self.humDatStruct = {name : [byteIndex, offset, dataLen, data],
-                             .... : ....} where:
-            name == Name of attribute;
-            byteIndex == Index indicating position of name;
-            offset == Byte offset for the actual data;
-            dataLen == number of bytes for data (i.e. utm_e is 4 bytes long);
-            data = actual value of the attribute.
-
-        --------------------
-        Next Processing Step
-        --------------------
-        self._getHumDat()
-        '''
-
-        # Set variables equal to data stored in sobObj attributes.
-        humFile = self.humFile # Path to .DAT file.
-        datLen = self.datLen # Number of bytes in DAT file.
-        nchunk = self.nchunk # Number of pings/sonar records per chunk.
-
-        # The length (in bytes, `datLen`) of the .DAT file can indicate which
-        ## Humminbird model a .DAT file is from.  That means we know where certain
-        ## attributes are stored in the .DAT file.
-        #1199, Helix
-        if datLen == 64:
-            self.isOnix = 0
-            humDic = {
-            'endianness':'>i', #>=big endian; I=unsigned Int
-            'SP1':[0, 0, 1, -1], #Unknown (spacer)
-            'water_code':[1, 0, 1, -1], #Water code: 0=fresh,1=deep salt, 2=shallow salt
-            'SP2':[2, 0, 1, -1], #Unknown (spacer)
-            'unknown_1':[3, 0, 1, -1], #Unknown (gps flag?)
-            'sonar_name':[4, 0, 4, -1], #Sonar name
-            'unknown_2':[8, 0, 4, -1], #Unknown
-            'unknown_3':[12, 0, 4, -1], #Unknown
-            'unknown_4':[16, 0, 4, -1], #Unknown
-            'unix_time':[20, 0, 4, -1], #Unix Time
-            'utm_e':[24, 0, 4, -1], #UTM X
-            'utm_n':[28, 0, 4, -1], #UTM Y
-            'filename':[32, 0, 10, -1], #Recording name
-            'unknown_5':[42, 0, 2, -1], #Unknown
-            'numrecords':[44, 0, 4, -1], #Number of records
-            'recordlens_ms':[48, 0, 4, -1], #Recording length milliseconds
-            'linesize':[52, 0, 4, -1], #Line Size (?)
-            'unknown_6':[56, 0, 4, -1], #Unknown
-            'unknown_7':[60, 0, 4, -1], #Unknown
-            }
-
-        #Solix (Little Endian)
-        elif datLen == 96:
-            self.isOnix = 0
-            humDic = {
-            'endianness':'<i', #<=little endian; I=unsigned Int
-            'SP1':[0, 0, 1, -1], #Unknown (spacer)
-            'water_code':[1, 0, 1, -1], #Need to check if consistent with other models (1=fresh?)
-            'SP2':[2, 0, 1, -1], #Unknown (spacer)
-            'unknown_1':[3, 0, 1, -1], #Unknown (gps flag?)
-            'sonar_name':[4, 0, 4, -1], #Sonar name
-            'unknown_2':[8, 0, 4, -1], #Unknown
-            'unknown_3':[12, 0, 4, -1], #Unknown
-            'unknown_4':[16, 0, 4, -1], #Unknown
-            'unix_time':[20, 0, 4, -1], #Unix Time
-            'utm_e':[24, 0, 4, -1], #UTM X
-            'utm_n':[28, 0, 4, -1], #UTM Y
-            'filename':[32, 0, 12, -1], #Recording name
-            'numrecords':[44, 0, 4, -1], #Number of records
-            'recordlens_ms':[48, 0, 4, -1], #Recording length milliseconds
-            'linesize':[52, 0, 4, -1], #Line Size (?)
-            'unknown_5':[56, 0, 4, -1], #Unknown
-            'unknown_6':[60, 0, 4, -1], #Unknown
-            'unknown_7':[64, 0, 4, -1], #Unknown
-            'unknown_8':[68, 0, 4, -1], #Unknown
-            'unknown_9':[72, 0, 4, -1], #Unknown
-            'unknown_10':[76, 0, 4, -1], #Unknown
-            'unknown_11':[80, 0, 4, -1], #Unknown
-            'unknown_12':[84, 0, 4, -1], #Unknown
-            'unknown_13':[88, 0, 4, -1], #Unknown
-            'unknown_14':[92, 0, 4, -1]
-            }
-
-        #### TESTING ######
-        elif datLen == 100:
-            self.isOnix = 0
-            humDic = {
-            'endianness':'<i', #<=little endian; I=unsigned Int
-            'SP1':[0, 0, 1, -1], #Unknown (spacer)
-            'water_code':[1, 0, 1, -1], #Need to check if consistent with other models (1=fresh?)
-            'SP2':[2, 0, 1, -1], #Unknown (spacer)
-            'unknown_1':[3, 0, 1, -1], #Unknown (gps flag?)
-            'sonar_name':[4, 0, 4, -1], #Sonar name
-            'unknown_2':[8, 0, 4, -1], #Unknown
-            'unknown_3':[12, 0, 4, -1], #Unknown
-            'unknown_4':[16, 0, 4, -1], #Unknown
-            'unix_time':[20, 0, 4, -1], #Unix Time
-            'utm_e':[24, 0, 4, -1], #UTM X
-            'utm_n':[28, 0, 4, -1], #UTM Y
-            'filename':[32, 0, 12, -1], #Recording name
-            'numrecords':[44, 0, 4, -1], #Number of records
-            'recordlens_ms':[48, 0, 4, -1], #Recording length milliseconds
-            'linesize':[52, 0, 4, -1], #Line Size (?)
-            'unknown_5':[56, 0, 4, -1], #Unknown
-            'unknown_6':[60, 0, 4, -1], #Unknown
-            'unknown_7':[64, 0, 4, -1], #Unknown
-            'unknown_8':[68, 0, 4, -1], #Unknown
-            'unknown_9':[72, 0, 4, -1], #Unknown
-            'unknown_10':[76, 0, 4, -1], #Unknown
-            'unknown_11':[80, 0, 4, -1], #Unknown
-            'unknown_12':[84, 0, 4, -1], #Unknown
-            'unknown_13':[88, 0, 4, -1], #Unknown
-            'unknown_14':[92, 0, 4, -1], #Unknown
-            'unknown_15':[96, 0, 4, -1]
-            }
-
-        #Onix
-        else:
-            humDic = {}
-            self.isOnix = 1
-
-        self.humDatStruct = humDic
-        return
-
-    #=======================================================================
-    def _getHumdat(self):
-        '''
-        Decode .DAT file using known DAT file structure.
-
-        ----------------------------
-        Required Pre-processing step
-        ----------------------------
-        self._getHumDatStruct()
-
-        -------
-        Returns
-        -------
-        A dictionary stored in self.humDat containing data from .DAT file.
-
-        --------------------
-        Next Processing Step
-        --------------------
-        self._getEPSG()
-        '''
-        # Get necessary class attributes
-        humDic = self.humDatStruct # Dictionary to store .DAT file structure.
-        humFile = self.humFile # Path to .DAT file.
-        datLen = self.datLen # Number of bytes in DAT file.
-        t = self.tempC # Water temperature (Celcius) during survey divided by 10.
-
-        humDat = defaultdict(dict) # Empty dict to store DAT contents
-        endian = humDic['endianness'] # Is data big or little endian?
-        file = open(humFile, 'rb') # Open the file
-
-        # Search for humDic items in DAT file
-        for key, val in humDic.items(): # Iterate each item in humDic
-            if key == 'endianness':
-                pass
-            else:
-                file.seek(val[0]) # Move to correct byte offset
-                # If the expected data is 4 bytes long
-                if val[2] == 4:
-                    byte = struct.unpack(endian, arr('B', self._fread(file, val[2], 'B')).tobytes())[0] # Decode byte
-                # If the expected data is less than 4 bytes long
-                elif val[2] < 4:
-                    byte = self._fread(file, val[2], 'B')[0] # Decode byte
-                # If the expected data is greater than 4 bytes long
-                elif val[2] > 4:
-                    byte = arr('B', self._fread(file, val[2], 'B')).tobytes().decode() # Decode byte
-                # Something went wrong...
-                else:
-                    byte = -9999
-                humDat[key] = byte # Store the data
-
-        file.close() # Close the file
-
-        # Determine Humminbird water type setting and update (S)alinity appropriately
-        waterCode = humDat['water_code']
-        if datLen == 64:
-            if waterCode == 0:
-                humDat['water_type'] = 'fresh'
-                S = 1
-            elif waterCode == 1:
-                humDat['water_type'] = 'deep salt'
-                S = 35
-            elif waterCode == 2:
-                humDat['water_type'] = 'shallow salt'
-                S = 30
-            else:
-                humDat['water_type'] = 'unknown'
-        #Need to figure out water code for solix
-        elif datLen == 96:
-            if waterCode == 1:
-                humDat['water_type'] = 'fresh'
-                S = 1
-            else:
-                humDat['water_type'] = 'unknown'
-                c = 1475
-
-        ###### TESTING ######
-        elif datLen == 100:
-            if waterCode == 1:
-                humDat['water_type'] = 'fresh'
-                S = 1
-            else:
-                humDat['water_type'] = 'unknown'
-                c = 1475
-
-        # Calculate speed of sound based on temp & salinity
-        c = 1449.05 + 45.7*t - 5.21*t**2 + 0.23*t**3 + (1.333 - 0.126*t + 0.009*t**2)*(S - 35)
-
-        # Calculate time varying gain
-        self.tvg = ((8.5*10**-5)+(3/76923)+((8.5*10**-5)/4))*c
-        self.c = c
-        self.S = S
-
-        humDat['nchunk'] = self.nchunk
-        self.humDat = humDat # Store data in class attribute for later use
-
-        return
-
-    # ======================================================================
-    def _decodeOnix(self):
-        '''
-        Decodes .DAT file from Onix Humminbird models.  Onix has a significantly
-        different .DAT file structure compared to other Humminbird models,
-        requiring a specific function to decode the file.
-
-        -------
-        Returns
-        -------
-        A dictionary stored in self.humDat containing data from .DAT file.
-        '''
-        fid2 = open(self.humFile, 'rb') # Open file
-
-        dumpstr = fid2.read() # Store file contents
-        fid2.close() # Close the file
-
-        if sys.version.startswith('3'):
-          dumpstr = ''.join(map(chr, dumpstr))
-
-        humdat = {}
-        hd = dumpstr.split('<')[0]
-        tmp = ''.join(dumpstr.split('<')[1:])
-        humdat['NumberOfPings'] = int(tmp.split('NumberOfPings=')[1].split('>')[0])
-        humdat['TotalTimeMs'] = int(tmp.split('TotalTimeMs=')[1].split('>')[0])
-        humdat['linesize'] = int(tmp.split('PingSizeBytes=')[1].split('>')[0])
-        humdat['FirstPingPeriodMs'] = int(tmp.split('FirstPingPeriodMs=')[1].split('>')[0])
-        humdat['BeamMask'] = int(tmp.split('BeamMask=')[1].split('>')[0])
-        humdat['Chirp1StartFrequency'] = int(tmp.split('Chirp1StartFrequency=')[1].split('>')[0])
-        humdat['Chirp1EndFrequency'] = int(tmp.split('Chirp1EndFrequency=')[1].split('>')[0])
-        humdat['Chirp2StartFrequency'] = int(tmp.split('Chirp2StartFrequency=')[1].split('>')[0])
-        humdat['Chirp2EndFrequency'] = int(tmp.split('Chirp2EndFrequency=')[1].split('>')[0])
-        humdat['Chirp3StartFrequency'] = int(tmp.split('Chirp3StartFrequency=')[1].split('>')[0])
-        humdat['Chirp3EndFrequency'] = int(tmp.split('Chirp3EndFrequency=')[1].split('>')[0])
-        humdat['SourceDeviceModelId2D'] = int(tmp.split('SourceDeviceModelId2D=')[1].split('>')[0])
-        humdat['SourceDeviceModelIdSI'] = int(tmp.split('SourceDeviceModelIdSI=')[1].split('>')[0])
-        humdat['SourceDeviceModelIdDI'] = int(tmp.split('SourceDeviceModelIdDI=')[1].split('>')[0])
-        humdat['water_type'] = 'fresh' #'shallow salt' #'deep salt'
-        self.humDat = humdat # Store data in class attribute for later use
-        return
-
-    # ======================================================================
-    def _fread(self,
-               infile,
-               num,
-               typ):
-        '''
-        Helper function that reads binary data in a file.
-
-        ----------------------------
-        Required Pre-processing step
-        ----------------------------
-        Called from self._getHumDat(), self._cntHead(), self._decodeHeadStruct(),
-        self._getSonMeta(), self._loadSonChunk()
-
-        ----------
-        Parameters
-        ----------
-        infile : file
-            DESCRIPTION - A binary file opened in read mode at a pre-specified
-                          location.
-        num : int
-            DESCRIPTION - Number of bytes to read.
-        typ : type
-            DESCRIPTION - Byte type
-
-        -------
-        Returns
-        -------
-        List of decoded binary data
-
-        --------------------
-        Next Processing Step
-        --------------------
-        Returns list to function it was called from.
-        '''
-        dat = arr(typ)
-        dat.fromfile(infile, num)
-        return(list(dat))
-
-    # ======================================================================
-    def _getEPSG(self, utm_e=None, utm_n=None):
-        '''
-        Determines appropriate UTM zone based on location (EPSG 3395 Easting/Northing)
-        provided in .DAT file.  This is used to project coordinates from
-        EPSG 3395 to local UTM zone.
-
-        ----------------------------
-        Required Pre-processing step
-        ----------------------------
-        self._getHumdat()
-
-        -------
-        Returns
-        -------
-        self.trans which will re-poroject Humminbird easting/northings to local UTM zone.
-
-        --------------------
-        Next Processing Step
-        --------------------
-        self._cntHead()
-        '''
-        # Check if file from Onix
-        if self.isOnix == 0:
-            utm_e = self.humDat['utm_e'] # Get easting
-            utm_n = self.humDat['utm_n'] # Get northing
-        # Need to add routine if Onix is encountered
-        else:
-            try:
-                pass
-            except:
-                pass
-
-        # Convert easting/northing to latitude/longitude
-        lat = np.arctan(np.tan(np.arctan(np.exp(utm_n/ 6378388.0)) * 2.0 - 1.570796326794897) * 1.0067642927) * 57.295779513082302
-        lon = (utm_e * 57.295779513082302) / 6378388.0
-
-        # Determine epsg code
-        self.humDat['epsg'] = "epsg:"+str(int(float(convert_wgs_to_utm(lon, lat))))
-        self.humDat['wgs'] = "epsg:4326"
-
-        # Configure re-projection function
-        self.trans = pyproj.Proj(self.humDat['epsg'])
-
-        return
-
-    ############################################################################
-    # Determine ping header length (varies by model)                   #
-    ############################################################################
-
-    # ======================================================================
-    def _cntHead(self):
-        '''
-        Determine .SON ping header length based on known Humminbird
-        .SON file structure.  Humminbird stores sonar records in packets, where
-        the first x bytes of the packet contain metadata (record number, northing,
-        easting, time elapsed, depth, etc.), proceeded by the sonar/ping returns
-        associated with that ping.  This function will search the first
-        ping to determine the length of ping header.
-
-        ----------------------------
-        Required Pre-processing step
-        ----------------------------
-        self.__init__()
-
-        -------
-        Returns
-        -------
-        self.headBytes, indicating length, in bytes, of ping header.
-
-        --------------------
-        Next Processing Step
-        --------------------
-        self._getHeadStruct()
-        '''
-        file = open(self.sonFile, 'rb') # Open sonar file
-        i = 0 # Counter to track sonar header length
-        foundEnd = False # Flag to track if end of sonar header found
-        while foundEnd is False and i < 200:
-            lastPos = file.tell() # Get current position in file (byte offset from beginning)
-            byte = self._fread(file, 1, 'B') # Decode byte value
-
-            # Check if we found the end of the ping.
-            ## A value of 33 **may** indicate end of ping.
-            if byte[0] == 33 and lastPos > 3:
-                # Double check we found the actual end by moving backward -6 bytes
-                ## to see if value is 160 (spacer preceding number of ping records)
-                file.seek(-6, 1)
-                byte = self._fread(file, 1, 'B')
-                if byte[0] == 160:
-                    foundEnd = True
-                else:
-                    # Didn't find the end of header
-                    # Move cursor back to lastPos+1
-                    file.seek(lastPos+1)
-            else:
-                # Haven't found the end
-                pass
-            i+=1
-
-        # i reaches 200, then we have exceeded known Humminbird header length.
-        ## Set i to 0, then the next sonFile will be checked.
-        if i == 200:
-            i = 0
-
-        file.close()
-        self.headBytes = i # Store data in class attribute for later use
-        return i
-
-    ############################################################################
-    # Get the SON header structure and attributes                              #
-    ############################################################################
-
-    # ======================================================================
-    def _getHeadStruct(self,
-                       exportUnknown = False):
-        '''
-        Determines .SON header structure based on self.headBytes.  The value of
-        headBytes indicates the length of the ping header, which determines
-        the location of each ping attribute within the sonar header.
-
-        ----------
-        Parameters
-        ----------
-        exportUnknown : bool
-            DESCRIPTION - Flag indicating if unknown attributes in ping
-                          should be exported or not.  If a user of PING Mapper
-                          determines what an unkown attribute actually is, please
-                          report using a github issue.
-
-        ----------------------------
-        Required Pre-processing step
-        ----------------------------
-        self._cntHead()
-
-        -------
-        Returns
-        -------
-        A dictionary with .SON file structure stored in self.headStruct with
-        the following format:
-
-        self.headStruct = {byteVal : [byteIndex, offset, dataLen, name],
-                           ...} where:
-            byteVal == Spacer value (integer) preceding attribute values (i.e. depth);
-            byteIndex == Index indicating position of byteVal in ping;
-            offset == Byte offset from byteIndex for the actual data in ping;
-            dataLen == number of bytes for data (i.e. utm_e is 4 bytes long);
-            name = name of attribute.
-
-        --------------------
-        Next Processing Step
-        --------------------
-        self._checkHeadStruct()
-        '''
-
-        headBytes = self.headBytes
-
-        if headBytes == 67:
-            headStruct = {
-            128:[4, 1, 4, 'record_num'], #Record Number (Unique for each ping)
-            129:[9, 1, 4, 'time_s'], #Time Elapsed milliseconds
-            130:[14, 1, 4, 'utm_e'], #UTM X
-            131:[19, 1, 4, 'utm_n'], #UTM Y
-            132.1:[24, 1, 2, 'gps1'], #GPS quality flag (?)
-            132.2:[24, 3, 2, 'instr_heading'], #Heading
-            133.1:[29, 1, 2, 'gps2'], #GPS quality flag (?)
-            133.2:[29, 3, 2, 'speed_ms'], #Speed in meters/second
-            135:[34, 1, 4, 'inst_dep_m'], #Depth in centimeters, then converted to meters
-            80:[39, 1, 1, 'beam'], #Beam number: 0 (50 or 83 kHz), 1 (200 kHz), 2 (SI Poort), 3 (SI Starboard)
-            81:[41, 1, 1, 'volt_scale'], #Volt Scale (?)
-            146:[43, 1, 4, 'f'], #Frequency of beam in hertz
-            83:[48, 1, 1, "unknown_83"], #Unknown (number of satellites???)
-            84:[50, 1, 1, "unknown_84"], #Unknown
-            149:[52, 1, 4, "unknown_149"], #Unknown (magnetic deviation???)
-            86:[57, 1, 1, 'unknown_86'], #Unknown (+-X error)
-            87:[59, 1, 1, 'unknown_87'], #Unknown (+-Y error)
-            160:[61, 1, 4, 'ping_cnt'] #Number of ping values (in bytes)
-            }
-
-        # 1199 and Helix
-        elif headBytes == 72:
-            headStruct = {
-            128:[4, 1, 4, 'record_num'], #Record Number (Unique for each ping)
-            129:[9, 1, 4, 'time_s'], #Time Elapsed milliseconds
-            130:[14, 1, 4, 'utm_e'], #UTM X
-            131:[19, 1, 4, 'utm_n'], #UTM Y
-            132.1:[24, 1, 2, 'gps1'], #GPS quality flag (?)
-            132.2:[24, 3, 2, 'instr_heading'], #Heading
-            133.1:[29, 1, 2, 'gps2'], #GPS quality flag (?)
-            133.2:[29, 3, 2, 'speed_ms'], #Speed in meters/second
-            134:[34, 1, 4, 'unknown_134'], #Unknown
-            135:[39, 1, 4, 'inst_dep_m'], #Depth in centimeters, then converted to meters
-            80:[44, 1, 1, 'beam'], #Beam number: 0 (50 or 83 kHz), 1 (200 kHz), 2 (SI Poort), 3 (SI Starboard)
-            81:[46, 1, 1, 'volt_scale'], #Volt Scale (?)
-            146:[48, 1, 4, 'f'], #Frequency of beam in hertz
-            83:[53, 1, 1, "unknown_83"], #Unknown (number of satellites???)
-            84:[55, 1, 1, "unknown_84"], #Unknown
-            149:[57, 1, 4, "unknown_149"], #Unknown (magnetic deviation???)
-            86:[62, 1, 1, 'unknown_86'], #Unknown (+-X error)
-            87:[64, 1, 1, 'unknown_87'], #Unknown (+-Y error)
-            160:[66, 1, 4, 'ping_cnt'] #Number of ping values (in bytes)
-            }
-
-        # Solix
-        elif headBytes == 152:
-            headStruct = {
-            128:[4, 1, 4, 'record_num'], #Record Number (Unique for each ping)
-            129:[9, 1, 4, 'time_s'], #Time Elapsed milliseconds
-            130:[14, 1, 4, 'utm_e'], #UTM X
-            131:[19, 1, 4, 'utm_n'], #UTM Y
-            132.1:[24, 1, 2, 'gps1'], #GPS quality flag (?)
-            132.2:[24, 3, 2, 'instr_heading'], #Heading
-            133.1:[29, 1, 2, 'gps2'], #GPS quality flag (?)
-            133.2:[29, 3, 2, 'speed_ms'], #Speed in meters/second
-            134:[34, 1, 4, 'unknown_134'], #Unknown
-            135:[39, 1, 4, 'inst_dep_m'], #Depth in centimeters, then converted to meters
-            136:[44, 1, 4, 'unknown_136'], #Unknown
-            137:[49, 1, 4, 'unknown_137'], #Unknown
-            138:[54, 1, 4, 'unknown_138'], #Unknown
-            139:[59, 1, 4, 'unknown_139'], #Unkown
-            140:[64, 1, 4, 'unknown_140'], #Unknown
-            141:[69, 1, 4, 'unknown_141'], #Unknown
-            142:[74, 1, 4, 'unknown_142'], #Unknown
-            143:[79, 1, 4, 'unknown_143'], #Unknown
-            80:[84, 1, 1, 'beam'], #Beam number: 0 (50 or 83 kHz), 1 (200 kHz), 2 (SI Poort), 3 (SI Starboard)
-            81:[86, 1, 1, 'volt_scale'], #Volt Scale (?)
-            146:[88, 1, 4, 'f'], #Frequency of beam in hertz
-            83:[93, 1, 1, "unknown_83"], #Unknown (number of satellites???)
-            84:[95, 1, 1, "unknown_84"], #Unknown
-            149:[97, 1, 4, "unknown_149"], #Unknown (magnetic deviation???)
-            86:[102, 1, 1, 'unknown_86'], #Unknown (+-X error)
-            87:[104, 1, 1, 'unknown_87'], #Unknown (+-Y error)
-            152:[106, 1, 4, 'unknown_152'], #Unknown
-            153:[111, 1, 4, 'f_min'], #Frequency Range (min)
-            154:[116, 1, 4, 'f_max'], #Frequency Range (max)
-            155:[121, 1, 4, 'unknown_155'], #Unknown
-            156:[126, 1, 4, 'unknown_156'], #Unknown
-            157:[131, 1, 4, 'unknown_157'], #Unknown
-            158:[136, 1, 4, 'unknown_158'], #Unknown
-            159:[141, 1, 4, 'unknown_159'], #Unknown
-            160:[146, 1, 4, 'ping_cnt'] #Number of ping values (in bytes)
-            }
-        else:
-            headStruct = {}
-
-        # We will ignore unknown attributes if exportUnknown==False, so we will
-        ## remove those from headStruct.  This will make metadata csv file smaller.
-        if not exportUnknown:
-            toDelete = [] # List to store uknown keys
-            for key, value in headStruct.items(): # Iterate each element in headStruct
-                attributeName = value[3] # Get attribute name from headStruct element
-                if 'unknown' in attributeName: # If attribute name contains 'unknown'
-                    toDelete.append(key) # Add key name to toDelete
-            for key in toDelete: # Iterate each key in toDelete
-                del headStruct[key] # Remove key from headStruct
-
-        self.headStruct = headStruct # Store data in class attribute for later use
-        return
-
-    # ======================================================================
-    def _checkHeadStruct(self):
-        '''
-        Check to make sure ping header was structure determined
-        appropriately.  The function searches through first ping to make
-        sure each of the previously identified metadata attributes are located
-        at the appropriate byte offset.
-
-        ----------------------------
-        Required Pre-processing step
-        ----------------------------
-        self._getHeadStruct()
-
-        -------
-        Returns
-        -------
-        A boolean flag stored in self.headValid indicating if the ping
-        structure was appropriately determined.
-
-        --------------------
-        Next Processing Step
-        --------------------
-        If self.headValid == False:
-            self._decodeHeadStruct
-        else:
-            self._getSonMeta()
-        '''
-        headStruct = self.headStruct # Load ping header structure
-        if len(headStruct) > 0:
-            file = open(self.sonFile, 'rb') # Open son file
-
-            # Iterate through each headStruct item
-            for key, val in headStruct.items():
-                file.seek(val[0]) # Move to the appropriate byte offset
-                byte = self._fread(file, 1, 'B')[0] # Decode byte value
-
-                # If the headStruct key is equal to the byte value,
-                ## we are good to go (for now).
-                if np.floor(key) == byte:
-                    headValid = [True]
-                # If not, we are encountering an unknown structure.  Return the
-                ## decoded value and expected value for debug.
-                else:
-                    headValid = [False, key, val, byte]
-                    break
-            file.close()
-        else:
-            # We never determined the ping header structure.
-            headValid = [-1]
-        self.headValid = headValid # Store data in class attribute for later use
-        return
-
-    # ======================================================================
-    def _decodeHeadStruct(self,
-                          exportUnknown = False):
-        '''
-        This function attempts to automatically decode the sonar return header
-        structure if self.headValid == FALSE as determined by self._checkHeadStruct().
-        This function will iterate through each byte at the beginning of the
-        sonar file, decode the byte, determine if it matches any known or unknown
-        spacer value (ping attribute 'name') and if it does, store the
-        byte offset.
-
-        ----------
-        Parameters
-        ----------
-        exportUnknown : bool
-            DESCRIPTION - Flag indicating if unknown attributes in ping
-                          should be exported or not.  If a user of PING Mapper
-                          determines what an unkown attribute actually is, please
-                          report using a github issue.
-
-        ----------------------------
-        Required Pre-processing step
-        ----------------------------
-        self._cntHead()
-
-        -------
-        Returns
-        -------
-        A dictionary with .SON file structure stored in self.headStruct with
-        the following format:
-
-        self.headStruct = {byteVal : [byteIndex, offset, dataLen, name],
-                           ...} where:
-            byteVal == Spacer value (integer) preceding attribute values (i.e. depth);
-            byteIndex == Index indicating position of byteVal;
-            offset == Byte offset for the actual data;
-            dataLen == number of bytes for data (i.e. utm_e is 4 bytes long);
-            name = name of attribute.
-
-        --------------------
-        Next Processing Step
-        --------------------
-        self._checkHeadStruct()
-        '''
-        headBytes = self.headBytes # Number of header bytes for a ping
-        headStruct = {}
-        toCheck = {
-            128:[-1, 1, 4, 'record_num'], #Record Number (Unique for each ping)
-            129:[-1, 1, 4, 'time_s'], #Time Elapsed milliseconds
-            130:[-1, 1, 4, 'utm_e'], #UTM X
-            131:[-1, 1, 4, 'utm_n'], #UTM Y
-            132.1:[-1, 1, 2, 'gps1'], #GPS quality flag (?)
-            132.2:[-1, 3, 2, 'instr_heading'], #Heading
-            133.1:[-1, 1, 2, 'gps2'], #GPS quality flag (?)
-            133.2:[-1, 3, 2, 'speed_ms'], #Speed in meters/second
-            134:[-1, 1, 4, 'unknown_134'], #Unknown
-            135:[-1, 1, 4, 'inst_dep_m'], #Depth in centimeters, then converted to meters
-            136:[-1, 1, 4, 'unknown_136'], #Unknown
-            137:[-1, 1, 4, 'unknown_137'], #Unknown
-            138:[-1, 1, 4, 'unknown_138'], #Unknown
-            139:[-1, 1, 4, 'unknown_139'], #Unkown
-            140:[-1, 1, 4, 'unknown_140'], #Unknown
-            141:[-1, 1, 4, 'unknown_141'], #Unknown
-            142:[-1, 1, 4, 'unknown_142'], #Unknown
-            143:[-1, 1, 4, 'unknown_143'], #Unknown
-            80:[-1, 1, 1, 'beam'], #Beam number: 0 (50 or 83 kHz), 1 (200 kHz), 2 (SI Poort), 3 (SI Starboard)
-            81:[-1, 1, 1, 'volt_scale'], #Volt Scale (?)
-            146:[-1, 1, 4, 'f'], #Frequency of beam in hertz
-            83:[-1, 1, 1, "unknown_83"], #Unknown (number of satellites???)
-            84:[-1, 1, 1, "unknown_84"], #Unknown
-            149:[-1, 1, 4, "unknown_149"], #Unknown (magnetic deviation???)
-            86:[-1, 1, 1, 'unknown_86'], #Unknown (+-X error)
-            87:[-1, 1, 1, 'unknown_87'], #Unknown (+-Y error)
-            152:[-1, 1, 4, 'unknown_152'], #Unknown
-            153:[-1, 1, 4, 'unknown_153'], #Unknown
-            154:[-1, 1, 4, 'unknown_154'], #Unknown
-            155:[-1, 1, 4, 'unknown_155'], #Unknown
-            156:[-1, 1, 4, 'unknown_156'], #Unknown
-            157:[-1, 1, 4, 'unknown_157'], #Unknown
-            158:[-1, 1, 4, 'unknown_158'], #Unknown
-            159:[-1, 1, 4, 'unknown_159'], #Unknown
-            160:[-1, 1, 4, 'ping_cnt'] #Number of ping values (in bytes)
-            }
-
-        file = open(self.sonFile, 'rb') # Open the file
-        lastPos = 0 # Track last position in file
-        head = self._fread(file, 4,'B') # Get first 4 bytes of file
-
-        # If first four bytes match known Humminbird ping header
-        if head[0] == 192 and head[1] == 222 and head[2] == 171 and head[3] == 33:
-            while lastPos < headBytes - 1:
-                lastPos = file.tell() # Get current position in file
-                byte = self._fread(file, 1, 'B')[0] # Decode the spacer byte
-                # If spacer byte not equal to 132 or 133
-                if byte != 132 and byte != 133:
-                    meta = toCheck[byte] # Get associated metadata for known byteVal
-                    meta[0] = lastPos # Store the current position
-                    headStruct[byte] = meta # Store what was found in headStruct
-                    file.seek(meta[0]+meta[1]+meta[2]) # Move to next position in file
-                # Spacer 132/133 store two sets of information per spacer, so
-                ## we need to handle differently.
-                else:
-                    # Part 1 (first 2 bytes of 4 byte sequence following spacer)
-                    byte = byte + 0.1 # Append .1 to byteVal (i.e. 132.1 or 133.1)
-                    meta0_1 = toCheck[byte] # Get associated metadata for known byteVal
-                    meta0_1[0] = lastPos # Store the current position
-                    headStruct[byte] = meta0_1 # Store what was found in headStruct
-
-                    # Part 2 (second 2 bytes of 4 byte sequence following spacer)
-                    byte = byte + 0.1 # Append .1 to byteVal (i.e. 132.2 or 133.3)
-                    meta0_2 = toCheck[byte] # Get associated metadata for known byteVal
-                    meta0_2[0] = lastPos # Store the current position
-                    headStruct[byte] = meta0_2 # Store what was found in headStruct
-                    file.seek(meta0_2[0]+meta0_2[1]+meta0_2[2]) # Move to next position in file
-                lastPos = file.tell() # Update with current position
-
-        file.close() # Close the file
-
-        # We will ignore unknown attributes if exportUnknown==False, so we will
-        ## remove those from headStruct.  This will make metadata csv file smaller.
-        if not exportUnknown:
-            toDelete = [] # List to store uknown keys
-            for key, value in headStruct.items():# Iterate each element in headStruct
-                attributeName = value[3] # Get attribute name from headStruct element
-                if 'unknown' in attributeName: # If attribute name contains 'unknown'
-                    toDelete.append(key) # Add key name to toDelete
-            for key in toDelete: # Iterate each key in toDelete
-                del headStruct[key] # Remove key from headStruct
-
-        self.headStruct = headStruct # Store data in class attribute for later use
-        return
-
-    ############################################################################
-    # Get the metadata for each ping                                   #
-    ############################################################################
-
-    # ======================================================================
-    def _getSonMeta(self):
-        '''
-        Use .IDX file to find every ping in .SON file. If .IDX file is
-        not present, automatically determine each ping location in bytes.
-        Then call _getHeader() to decode sonar return header.
-
-        .IDX Structure: Each ping in B***.SON has an 8-byte struct associated
-        with it where the first 4-bytes indicate time elapsed since beginning of
-        recording and second 4-bytes indicate the byte offset from the beginning
-        of the B***.SON file where the ping begins.
-
-        ----------------------------
-        Required Pre-processing step
-        ----------------------------
-        self._getHeadStruct()
-
-        -------
-        Returns
-        -------
-        B00*_**_*****_meta.csv where each row is associated with a ping
-        and each column contains a given ping's metadata.
-
-        --------------------
-        Next Processing Step
-        --------------------
-        No additional processing is necessary if only interested in data exported
-        to .CSV.  If export of non-rectified imagery is desired, next step is
-        self._exportTiles().
-        '''
-
-        # Get necessary class attributes
-        headStruct = self.headStruct # Dictionary to store ping header structure.
-        nchunk = self.nchunk # Number of pings/sonar records per chunk.
-        idxFile = self.sonIdxFile # Path to .IDX file.
-
-        # Prepopulate dictionary w/ attribute names stored in headStruct
-        head = defaultdict(list)
-        for key, val in headStruct.items():
-            head[val[-1]] = []
-
-        # First check if .IDX file exists and get that data
-        # Create a dictionary to store data from .IDX
-        idx = {'record_num': [],
-               'time_s': [],
-               'index': [],
-               'chunk_id': []}
-
-        # If .IDX file exists
-        if idxFile:
-            idxLen = os.path.getsize(idxFile) # Determine length in bytes
-            idxFile = open(idxFile, 'rb') # Open .IDX file
-            i = j = chunk = 0 # Set counters
-            while i < idxLen:
-                # Decode .IDX data and store in IDX dictionary so we can find
-                ## the associated ping metadata in B***.SON
-                sonTime = struct.unpack('>I', arr('B', self._fread(idxFile, 4, 'B')).tobytes())[0] # Decode ping time offset
-                idx['time_s'].append(sonTime) # Store time offset
-                sonIndex = struct.unpack('>I', arr('B', self._fread(idxFile, 4, 'B')).tobytes())[0] # Decode ping byte index
-                idx['index'].append(sonIndex) # Store byte index
-                idx['chunk_id'].append(chunk) # Store chunk id
-
-                # Store needed data in head dict
-                head['index'].append(sonIndex) # ping byte index
-                head['chunk_id'].append(chunk) # ping chunk id
-                headerDat = self._getHeader(sonIndex) # Get and decode header data in .SON file
-                for key, val in headerDat.items():
-                    head[key].append(val) # Store in dictionary
-                idx['record_num'].append(headerDat['record_num']) # Store ping number in idx dictionary
-                # Increment counters
-                i+=8
-                j+=1
-                if j == nchunk:
-                    j=0
-                    chunk+=1
-
-                # Tried variable chunk size for rectification issues, but didn't
-                ## fix the problem and introduced new problems
-                # if j == 0:
-                #     lastPingCnt = curPingCnt = headerDat['ping_cnt']
-                # else:
-                #     curPingCnt = headerDat['ping_cnt']
-                # i+=8
-                # j+=1
-                # if (j == nchunk) or (lastPingCnt != curPingCnt):
-                #     j=0
-                #     chunk+=1
-                # # else:
-                #     # j+=1
-                # # print('L: ', lastPingCnt, ' C: ', curPingCnt)
-                # idx['chunk_id'].append(chunk) # Store chunk id
-                # head['chunk_id'].append(chunk) # ping chunk id
-                # lastPingCnt = curPingCnt
-
-        # If .IDX file is missing
-        ## Attempt to automatically decode .SON file
-        else:
-            print("\n\n{} is missing.  Automatically decoding SON file...".format(self.beam+'.IDX'))
-            sonFile = self.sonFile # Get .SON file path
-            fileLen = os.path.getsize(sonFile) # Determine size of .SON file
-            file = open(sonFile, 'rb') # Open .SON file
-            i = j = chunk = 0 # Set counters
-            while i < fileLen:
-                file.seek(i) # Go to appropriate location in file
-                headStart = struct.unpack('>I', arr('B', self._fread(file, 4, 'B')).tobytes())[0]
-                if headStart == 3235818273: # We are at the beginning of a ping
-                    # Store needed data in head dict
-                    head['index'].append(i)
-                    head['chunk_id'].append(chunk)
-                else:
-                    sys.exit("Not at head of ping")
-
-                headerDat = self._getHeader(i) # Get and decode header data in .SON file
-                for key, val in headerDat.items():
-                    head[key].append(val) # Store in dictionary
-                # Increment counters
-                i = i + self.headBytes + headerDat['ping_cnt'] # Determine location of next ping
-                j+=1
-                if j == nchunk:
-                    j=0
-                    chunk+=1
-
-        sonMetaAll = pd.DataFrame.from_dict(head, orient="index").T # Store header metadata in dataframe
-        sonMetaAll = self._getPixSize(sonMetaAll) # Calculate pixel size
-        # Update last chunk size if last chunk too small (for rectification)
-        lastChunk = sonMetaAll[sonMetaAll['chunk_id']==chunk]
-        if len(lastChunk) <= (nchunk/2):
-            sonMetaAll.loc[sonMetaAll['chunk_id']==chunk, 'chunk_id'] = chunk-1
-
-        # # Write metadata to csv
-        # outCSV = os.path.join(self.metaDir, self.beam+"_"+self.beamName+"_meta.csv")
-        # sonMetaAll.to_csv(outCSV, index=False, float_format='%.14f')
-        # self.sonMetaFile = outCSV
-        self._saveSonMeta(sonMetaAll)
-
-    # ======================================================================
-    def _getHeader(self,
-                   sonIndex):
-        '''
-        Helper function that, given a byte index location, decodes a sonar
-        record's metadata according to known ping header structure.
-
-        ----------
-        Parameters
-        ----------
-        sonIndex : int
-            DESCRIPTION - Byte index location of a ping in a .SON file.
-
-        ----------------------------
-        Required Pre-processing step
-        ----------------------------
-        Called by self._getSonMeta()
-
-        -------
-        Returns
-        -------
-        A dictionary containing current ping's metadata.
-
-        --------------------
-        Next Processing Step
-        --------------------
-        Return metadata to self._getSonMeta()
-        '''
-
-        # Get necessary class attributes
-        headStruct = self.headStruct # Dictionary to store ping header structure.
-        humDat = self.humDat # Dictionary to store .DAT file contents.
-        nchunk = self.nchunk # Number of pings/sonar records per chunk.
-
-        sonHead = defaultdict() # Create dictionary to store ping metadata
-        file = open(self.sonFile, 'rb') # Open .SON file
-        # Traverse .SON file based on known headStruct
-        for key, val in headStruct.items():
-            byteIndex = val[0] # Offset to ping attribute spacer value
-            offset = val[1] # Offset from byteIndex to attribute value
-            dataLen = val[2] # Length of data (in bytes)
-            index = sonIndex + byteIndex + offset # Location of data measured from beginning of the file
-            file.seek(index) # Go to appropriate location
-            # Decode data based on expected data byte size
-            if dataLen == 4:
-                byte = struct.unpack('>i', arr('B', self._fread(file, dataLen, 'B')).tobytes())[0]
-            elif 1 < val[2] <4:
-                byte = struct.unpack('>h', arr('b', self._fread(file, dataLen,'b')).tobytes() )[0]
-            else:
-                byte = self._fread(file, dataLen, 'b')[0]
-
-            sonHead[val[-1]] = byte # Store attribute name and data in sonHead
-
-        file.close() # Close .SON file
-
-        if self.isOnix and not hasattr(self, 'trans'):
-            # print('\n\n\n\n\n\nONIX\n\n')
-            self._getEPSG(sonHead['utm_e'], sonHead['utm_n'])
-            # print(self.trans)
-            # sys.exit()
-
-        # Make necessary conversions
-        # Convert eastings/northings to latitude/longitude
-        lat = np.arctan(np.tan(np.arctan(np.exp(sonHead['utm_n']/ 6378388.0)) * 2.0 - 1.570796326794897) * 1.0067642927) * 57.295779513082302
-        lon = (sonHead['utm_e'] * 57.295779513082302) / 6378388.0
-
-        sonHead['lon'] = lon
-        sonHead['lat'] = lat
-
-        # Reproject latitude/longitude to UTM zone
-        lon, lat = self.trans(lon, lat)
-        sonHead['e'] = lon
-        sonHead['n'] = lat
-
-        # Instrument heading, speed, and depth need to be divided by 10 to be
-        ## in appropriate units.
-        sonHead['instr_heading'] = sonHead['instr_heading']/10
-        sonHead['speed_ms'] = sonHead['speed_ms']/10
-        sonHead['inst_dep_m'] = sonHead['inst_dep_m']/10
-
-        # Get units into appropriate format
-        sonHead['f'] = sonHead['f']/1000 # Hertz to Kilohertz
-        sonHead['time_s'] = sonHead['time_s']/1000 #milliseconds to seconds
-        sonHead['tempC'] = self.tempC*10
-        # Can we figure out a way to base transducer length on where we think the recording came from?
-        sonHead['t'] = 0.108
-        # Use recording unix time to calculate each sonar records unix time
-        try:
-            starttime = float(humDat['unix_time'])
-            sonHead['caltime'] = starttime + sonHead['time_s']
-        except :
-            sonHead['caltime'] = 0
-
-        # Other corrections Dan did, not implemented yet...
-        # if sonHead['beam']==3 or sonHead['beam']==2:
-        #     dist = ((np.tan(25*0.0174532925))*sonHead['inst_dep_m']) +(tvg)
-        #     bearing = 0.0174532925*sonHead['instr_heading'] - (pi/2)
-        #     bearing = bearing % 360
-        #     sonHead['heading'] = bearing
-        # print("\n\n", sonHead, "\n\n")
-        return sonHead
-
-    #=======================================================================
-    def _getPixSize(self,
-                    df):
-        '''
-        Helper function that determines pixel size of a sonar return based on
-        water type, speed of sound in water, and sonar properties.
-
-        ----------
-        Parameters
-        ----------
-        df : DataFrame
-            DESCRIPTION - Pandas DataFrame of ping metadata.
-
-        ----------------------------
-        Required Pre-processing step
-        ----------------------------
-        Called from _getSonMeta().
-
-        -------
-        Returns
-        -------
-        Dataframe with pixel size of a single return.  Used for exporting sonar tiles.
-
-        --------------------
-        Next Processing Step
-        --------------------
-        Return values to _getSonMeta()
-        '''
-
-        humDat = self.humDat # get DAT metadata
-
-        water_type = humDat['water_type'] # load water type
-        if water_type=='fresh':
-            S = 36
-        elif water_type=='shallow salt':
-            S = 30
-        elif water_type=='deep salt':
-            S = 35
-        else:
-            S = 1
-
-        t = df['t'].to_numpy() # transducer length
-        f = 455 # Pixel size is not dependent on different frequency settings on the Humminbird
-        c = 1449.05 + 45.7*t - 5.21*t**2 + 0.23*t**3 + (1.333 - 0.126*t + 0.009*t**2)*(S - 35) # speed of sound in water
-
-        # theta at 3dB in the horizontal
-        theta3dB = np.arcsin(c/(t*(f*1000)))
-        #resolution of 1 sidescan pixel to nadir
-        ft = (np.pi/2)*(1/theta3dB)
-        # size of pixel in meters
-        pix_m = (1/ft)
-        df['pix_m'] = pix_m
-
-        return df
-
-    #=======================================================================
-    def _saveSonMeta(self, sonMetaAll):
-        # Write metadata to csv
-        if not hasattr(self, 'sonMetaFile'):
-            outCSV = os.path.join(self.metaDir, self.beam+"_"+self.beamName+"_meta.csv")
-            sonMetaAll.to_csv(outCSV, index=False, float_format='%.14f')
-            self.sonMetaFile = outCSV
-        else:
-            sonMetaAll.to_csv(self.sonMetaFile, index=False, float_format='%.14f')
-
-    ############################################################################
-    # Fix corrupt recording w/ missing pings                                   #
-    ############################################################################
-    def _fixNoDat(self, dfA, beams):
-        # Empty dataframe to store final results
-        df = pd.DataFrame(columns = dfA.columns)
-
-        # For tracking beam presence
-        b = defaultdict()
-        bCnt = 0
-<<<<<<< HEAD
-=======
-        # for i in dfA['beam'].unique():
->>>>>>> 3cab56f5
-        for i in beams:
-            b[i] = np.nan
-            bCnt+=1
-
-        c = 0 # Current row index
-
-<<<<<<< HEAD
-=======
-        # # Store current ping packet values
-        # dfPacket = pd.DataFrame(columns = dfA.columns)
->>>>>>> 3cab56f5
-        while ((c) < len(dfA)):
-
-            cRow = dfA.loc[[c]]
-
-            # Check if b['beam'] is > 0, if it is, we found end of 'ping packet':
-            ## add unfound beams as NoData to ping packet
-            if ~np.isnan(b[cRow['beam'].values[0]]):
-                # Add valid data to df
-                noDat = []
-                for k, v in b.items():
-                    # Store valid data in df
-                    if ~np.isnan(v):
-                        df = pd.concat([df,dfA.loc[[v]]], ignore_index=True)
-                    # Add beam to noDat list
-                    else:
-                        noDat.append(k)
-
-<<<<<<< HEAD
-                # Duplicate valid data for missing rows. Remove unneccessary values.
-=======
-                # Duplicate valid data for missing rows
->>>>>>> 3cab56f5
-                for beam in noDat:
-                    df = pd.concat([df, df.iloc[[-1]]], ignore_index=True)
-                    # df.iloc[-1, df.columns.get_loc('record_num')] = np.nan
-                    df.iloc[-1, df.columns.get_loc('index')] = np.nan
-<<<<<<< HEAD
-                    df.iloc[-1, df.columns.get_loc('volt_scale')] = np.nan
-                    df.iloc[-1, df.columns.get_loc('f')] = np.nan
-                    df.iloc[-1, df.columns.get_loc('ping_cnt')] = np.nan
-=======
->>>>>>> 3cab56f5
-                    df.iloc[-1, df.columns.get_loc('beam')] = beam
-
-                # reset b
-                for k, v in b.items():
-                    b.update({k:np.nan})
-<<<<<<< HEAD
-
-            else:
-                # Add c idx to b and keep searching for beams in current packet
-                b[cRow['beam'].values[0]] = c
-                c+=1
-=======
-
-            else:
-                # Add c idx to b and keep searching for beams in current packet
-                b[cRow['beam'].values[0]] = c
-                c+=1
-
-        # Add remaining data
-        # Add valid data to df
-        noDat = []
-        for k, v in b.items():
-            # Store valid data in df
-            if ~np.isnan(v):
-                df = pd.concat([df,dfA.loc[[v]]], ignore_index=True)
-            # Add beam to noDat list
-            else:
-                noDat.append(k)
-
-        # Duplicate valid data for missing rows
-        for beam in noDat:
-            df = pd.concat([df, df.iloc[[-1]]], ignore_index=True)
-            df.iloc[-1, df.columns.get_loc('index')] = np.nan
-            df.iloc[-1, df.columns.get_loc('beam')] = beam
->>>>>>> 3cab56f5
-
-        return df
-
-
-    ############################################################################
-    # Export un-rectified sonar tiles                                          #
-    ############################################################################
-
-    # ==========================================================================
-    def _exportTiles(self,
-                     chunk):
-        '''
-         Main function to read sonar record ping return values.  Stores the
-        number of pings per chunk, chunk id, and byte index location in son file,
-        then calls self._loadSonChunk() to read the data into memory, then calls
-        self._writeTiles to save an unrectified image.
-
-        ----------------------------
-        Required Pre-processing step
-        ----------------------------
-        self._getSonMeta()
-
-        -------
-        Returns
-        -------
-        *.PNG un-rectified sonar tiles (sonograms)
-
-        --------------------
-        Next Processing Step
-        --------------------
-        NA
-        '''
-        filterIntensity = False
-
-        # Make sonar imagery directory for each beam if it doesn't exist
-        try:
-            os.mkdir(self.outDir)
-        except:
-            pass
-
-        # Filter sonMetaDF by chunk
-        isChunk = self.sonMetaDF['chunk_id']==chunk
-        sonMeta = self.sonMetaDF[isChunk].copy().reset_index()
-        # Update class attributes based on current chunk
-        # Update class attributes based on current chunk
-        self.pingMax = sonMeta['ping_cnt'].astype(int).max() # store to determine max range per chunk
-        self.headIdx = sonMeta['index'].astype(int) # store byte offset per ping
-        self.pingCnt = sonMeta['ping_cnt'].astype(int) # store ping count per ping
-        # Load chunk's sonar data into memory
-        self._loadSonChunk()
-
-        if filterIntensity:
-            self._doPPDRC()
-
-        # Export water column present (wcp) image
-        if self.wcp:
-            # self._doPPDRC()
-            self._writeTiles(chunk, imgOutPrefix='wcp') # Save image
-        # Export slant range corrected (water column removed) imagery
-        if self.wcr_src and (self.beamName=='ss_port' or self.beamName=='ss_star'):
-            self._WCR_SRC(sonMeta) # Remove water column and redistribute ping returns based on FlatBottom assumption
-            # self._doPPDRC()
-            self._writeTiles(chunk, imgOutPrefix='wcr') # Save image
-
-        try:
-            # Export water column removed and cropped imagery
-            if self.wcr_crop and (self.beamName=='ss_port' or self.beamName=='ss_star'):
-                self._WCR_crop(sonMeta)
-                self._writeTiles(chunk, imgOutPrefix='wcr_crop')
-        except:
-            pass
-
-        gc.collect()
-        return self
-
-
-    # ==========================================================================
-    def _loadSonChunk(self):
-        '''
-        Reads ping returns into memory based on byte index location in son file
-        and number of pings to return.
-
-        ----------------------------
-        Required Pre-processing step
-        ----------------------------
-        Called from self._getScanChunkALL() or self._getScanChunkSingle()
-
-        -------
-        Returns
-        -------
-        2-D numpy array containing sonar intensity
-
-        --------------------
-        Next Processing Step
-        --------------------
-        Return numpy array to self._getScanChunkALL() or self._getScanChunkSingle()
-        '''
-        sonDat = np.zeros((self.pingMax, len(self.pingCnt))).astype(int) # Initialize array to hold sonar returns
-        file = open(self.sonFile, 'rb') # Open .SON file
-        # Iterate each ping
-        for i in range(len(self.headIdx)):
-            headIdx = self.headIdx[i] # Get current byte offset to ping
-            pingCnt = self.pingCnt[i] # Get current ping count
-            pingIdx = headIdx + self.headBytes # Determine byte offset to sonar returns
-            file.seek(pingIdx) # Move to that location
-            k = 0
-            # Decode each sonar return and store in array
-            # while k < pingCnt:
-            while k < min(pingCnt, self.pingMax):
-                byte = self._fread(file, 1, 'B')[0]
-                sonDat[k,i] = byte
-                k+=1
-
-        file.close() # Close the file
-        self.sonDat = sonDat # Store array in class attribute
-        return self
-
-    # ======================================================================
-    def _WCR_SRC(self,
-             sonMeta):
-        '''
-        Slant range correction is the process of relocating sonar returns after
-        water column removal by converting slant range distances to the bed into
-        horizontal distances based off the depth at nadir.  As SSS does not
-        measure depth across the track, we must assume depth is constant across
-        the track (Flat bottom assumption).  The pathagorean theorem is used
-        to calculate horizontal distance from slant range distance and depth at
-        nadir.
-
-        ----------
-        Parameters
-        ----------
-        sonMeta : DataFrame
-            DESCRIPTION - Dataframe containing ping metadata.
-
-        ----------------------------
-        Required Pre-processing step
-        ----------------------------
-        Called from self._getScanChunkALL() or self._getScanChunkSingle()
-
-        -------
-        Returns
-        -------
-        Self w/ array of relocated intensities stored in self.sonDat.
-
-        --------------------
-        Next Processing Step
-        --------------------
-        Returns relocated bed intensities to self._getScanChunkALL() or
-        self._getScanChunkSingle()
-        '''
-        # Load depth (in real units) and convert to pixels
-        bedPick = round(sonMeta['dep_m'] / sonMeta['pix_m'], 0).astype(int)
-
-        # Initialize 2d array to store relocated sonar records
-        srcDat = np.zeros((self.sonDat.shape[0], self.sonDat.shape[1])).astype(int)
-
-        #Iterate each ping
-        for j in range(self.sonDat.shape[1]):
-            depth = bedPick[j] # Get depth (in pixels) at nadir
-            # Create 1d array to store relocated bed pixels.  Set to -1 so we
-            ## can later interpolate over gaps.
-            pingDat = (np.ones((self.sonDat.shape[0])).astype(np.float32)) * -1
-            dataExtent = 0
-            #Iterate each sonar/ping return
-            for i in range(self.sonDat.shape[0]):
-                if i >= depth:
-                    intensity = self.sonDat[i,j] # Get the intensity value
-                    srcIndex = round(np.sqrt(i**2 - depth**2),0).astype(int) #Calculate horizontal range (in pixels) using pathagorean theorem
-                    pingDat[srcIndex] = intensity # Store intensity at appropriate horizontal range
-                    dataExtent = srcIndex # Store range extent (max range) of ping
-                else:
-                    pass
-            pingDat[dataExtent:]=0 # Zero out values past range extent so we don't interpolate past this
-
-            # Process of relocating bed pixels will introduce across track gaps
-            ## in the array so we will interpolate over gaps to fill them.
-            pingDat[pingDat==-1] = np.nan
-            nans, x = np.isnan(pingDat), lambda z: z.nonzero()[0]
-            pingDat[nans] = np.interp(x(nans), x(~nans), pingDat[~nans])
-
-            # Store relocated ping in output array
-            srcDat[:,j] = np.around(pingDat, 0).astype(int)
-
-        self.sonDat = srcDat # Store in class attribute for later use
-        return self
-
-    # ======================================================================
-    def _WCR_crop(self,
-                  sonMeta):
-        # Load depth (in real units) and convert to pixels
-        bedPick = round(sonMeta['dep_m'] / sonMeta['pix_m'], 0).astype(int)
-        minDep = min(bedPick)
-
-        sonDat = self.sonDat
-        # Zero out water column
-        for j, d in enumerate(bedPick):
-            sonDat[:d, j] = 0
-
-        # # Bank crop
-        # if 'bank_m' in sonMeta.columns:
-        #     bankPick = round(sonMeta['bank_m'] / sonMeta['pix_m'], 0).astype(int)
-        #     maxRange = max(bankPick)
-        #
-        #     for j, b in enumerate(bankPick):
-        #         sonDat[b:, j] = 0
-        #
-        #     sonDat = sonDat[minDep:maxRange,]
-        #
-        # else:
-        #     # Crop to minimum depth
-        #     sonDat = sonDat[minDep:,]
-
-        sonDat = sonDat[minDep:,]
-
-        self.sonDat = sonDat
-        return self
-
-    # ======================================================================
-    def _writeTiles(self,
-                    k,
-                    imgOutPrefix):
-        '''
-        Using currently saved ping ping returns stored in self.sonDAT,
-        saves an unrectified image of the sonar echogram.
-
-        ----------
-        Parameters
-        ----------
-        k : int
-            DESCRIPTION - Chunk number
-        imgOutPrefix : str
-            DESCRIPTION - Prefix to add to exported image
-
-        ----------------------------
-        Required Pre-processing step
-        ----------------------------
-        Called from self._getScanChunkALL() or self._getScanChunkSingle() after
-        sonar data loaded to memory with self._loadSonChunk()
-
-        -------
-        Returns
-        -------
-        *.PNG of sonogram to output directory
-
-        --------------------
-        Next Processing Step
-        --------------------
-        NA
-        '''
-        data = self.sonDat.astype('uint8') # Get the sonar data
-
-        # File name zero padding
-        if k < 10:
-            addZero = '0000'
-        elif k < 100:
-            addZero = '000'
-        elif k < 1000:
-            addZero = '00'
-        elif k < 10000:
-            addZero = '0'
-        else:
-            addZero = ''
-
-        # Prepare output directory if it doesn't exist
-        outDir = os.path.join(self.outDir, imgOutPrefix)
-        try:
-            os.mkdir(outDir)
-        except:
-            pass
-
-        channel = os.path.split(self.outDir)[-1] #ss_port, ss_star, etc.
-        projName = os.path.split(self.projDir)[-1] #to append project name to filename
-        imsave(os.path.join(outDir, projName+'_'+imgOutPrefix+'_'+channel+'_'+addZero+str(k)+'.png'), data, check_contrast=False)
-
-    ############################################################################
-    # Miscellaneous                                                            #
-    ############################################################################
-
-    # ======================================================================
-    def _getScanChunkSingle(self,
-                            chunk,
-                            filterIntensity = False,
-                            remWater = False):
-        '''
-        During rectification, if non-rectified tiles have not been exported,
-        this will load the chunk's scan data from the sonar recording.
-
-        Stores the number of pings per chunk, chunk id, and byte index location
-        in son file, then calls self._loadSonChunk() to read the data.
-
-        ----------
-        Parameters
-        ----------
-        chunk : int
-            DESCRIPTION - Chunk number
-        remWater : bool
-            DESCRIPTION - Flag indicating if water column should be removed and
-                          slant range corrected.
-
-        ----------------------------
-        Required Pre-processing step
-        ----------------------------
-        Called from child class c_rectObj._rectSon()
-
-        -------
-        Returns
-        -------
-        Self with chunk's sonar intensities loaded in memory
-
-        --------------------
-        Next Processing Step
-        --------------------
-        Return to child class c_rectObj._rectSon() to complete rectification
-        '''
-        # Open sonar metadata file to df
-        sonMetaAll = pd.read_csv(self.sonMetaFile)
-
-        # Filter df by chunk
-        isChunk = sonMetaAll['chunk_id']==chunk
-        sonMeta = sonMetaAll[isChunk].reset_index()
-        # Update class attributes based on current chunk
-        # self.pingMax = sonMeta['ping_cnt'].astype(int).max() # store to determine max range per chunk
-
-        # set pingMax to most representative range, i.e. range with largest count
-        # print(np.unique(sonMeta['ping_cnt'], return_counts=True))
-        rangeCnt = np.unique(sonMeta['ping_cnt'], return_counts=True)
-        pingMaxi = np.argmax(rangeCnt[1])
-        self.pingMax = int(rangeCnt[0][pingMaxi])
-        # print(self.pingMax)
-
-        self.headIdx = sonMeta['index'].astype(int) # store byte offset per ping
-        self.pingCnt = sonMeta['ping_cnt'].astype(int) # store ping count per ping
-        # Load chunk's sonar data into memory
-        self._loadSonChunk()
-        # Do PPDRC filter
-        if filterIntensity:
-            self._doPPDRC()
-        # Remove water if exporting wcr imagery
-        if remWater:
-            self._WCR(sonMeta)
-
-        return self
-
-    # ======================================================================
-    def _loadSonMeta(self):
-        '''
-        Load sonar metadata from csv to pandas df
-        '''
-        meta = pd.read_csv(self.sonMetaFile)
-        self.sonMetaDF = meta
-        return self
-
-    # ======================================================================
-    def __str__(self):
-        '''
-        Generic print function to print contents of sonObj.
-        '''
-        output = "sonObj Contents"
-        output += '\n\t'
-        output += self.__repr__()
-        temp = vars(self)
-        for item in temp:
-            output += '\n\t'
-            output += "{} : {}".format(item, temp[item])
-        return output
-
-    ############################################################################
-    # Corrections                                                              #
-    ############################################################################
-
-    # ======================================================================
-    def _doPPDRC(self):
-        '''
-        Reference:
-        Peter Kovesi, "Phase Preserving Tone Mapping of Non-Photographic High Dynamic
-        Range Images".  Proceedings: Digital Image Computing: Techniques and
-        Applications 2012 (DICTA 2012). Available via IEEE Xplore
-
-        Dan Buscombe translated from matlab code posted on:
-        http://www.csse.uwa.edu.au/~pk/research/matlabfns/PhaseCongruency/
-
-        Dan Buscombe implemented in PyHum:
-        https://github.com/dbuscombe-usgs/PyHum
-        '''
-        im = self.sonDat.astype('float64')
-        im = standardize(im, 0, 1)
-        im = im*1e4
-
-        # Populate needed parameters
-        n = 2
-        eps = 2.2204e-16
-        rows, cols = np.shape(im)
-        wavelength = cols/2
-
-        IM = np.fft.fft2(im)
-
-        # Generate horizontal and vertical frequency grids that vary from
-        # -0.5 to 0.5
-        u1, u2 = np.meshgrid((np.r_[0:cols]-(np.fix(cols/2)+1))/(cols-np.mod(cols,2)),(np.r_[0:rows]-(np.fix(rows/2)+1))/(rows-np.mod(rows,2)))
-
-        u1 = np.fft.ifftshift(u1)   # Quadrant shift to put 0 frequency at the corners
-        u2 = np.fft.ifftshift(u2)
-
-        radius = np.sqrt(u1*u1 + u2*u2)
-        # Matrix values contain frequency values as a radius from centre (but quadrant shifted)
-
-        # Get rid of the 0 radius value in the middle (at top left corner after
-        # fftshifting) so that dividing by the radius, will not cause trouble.
-        radius[1,1] = 1
-
-        H1 = 1j*u1/radius   # The two monogenic filters in the frequency domain
-        H2 = 1j*u2/radius
-        H1[1,1] = 0
-        H2[1,1] = 0
-        radius[1,1] = 0  # undo fudge
-
-        # High pass Butterworth filter
-        H =  1.0 - 1.0 / (1.0 + (radius * wavelength)**(2*n))
-
-        f = np.real(np.fft.ifft2(H*IM))
-        h1f = np.real(np.fft.ifft2(H*H1*IM))
-        h2f = np.real(np.fft.ifft2(H*H2*IM))
-
-        ph = np.arctan(f/np.sqrt(h1f*h1f + h2f*h2f + eps))
-        E = np.sqrt(f*f + h1f*h1f + h2f*h2f)
-        res = np.sin(ph)*np.log1p(E)
-
-        res = standardize(res, 0, 1)
-
-        # # Try median filter
-        # avg = np.nanmedian(res, axis=0)
-        # res = res-avg + np.nanmean(avg)
-        # res = res + np.abs(np.nanmin(avg))
-        # res = median(res, square(3))
-        #
-        # res = denoise_tv_chambolle(res, weight=0.1, multichannel=False)
-
-        # Try standardizing and rescaling
-        res = standardize(res, 0, 255)
-
-        self.sonDat = res
-        return self
+# Part of PING-Mapper software
+#
+# Co-Developed by Cameron S. Bodine and Dr. Daniel Buscombe
+#
+# Inspired by PyHum: https://github.com/dbuscombe-usgs/PyHum
+#
+# MIT License
+#
+# Copyright (c) 2022 Cameron S. Bodine
+#
+# Permission is hereby granted, free of charge, to any person obtaining a copy
+# of this software and associated documentation files (the "Software"), to deal
+# in the Software without restriction, including without limitation the rights
+# to use, copy, modify, merge, publish, distribute, sublicense, and/or sell
+# copies of the Software, and to permit persons to whom the Software is
+# furnished to do so, subject to the following conditions:
+#
+# The above copyright notice and this permission notice shall be included in all
+# copies or substantial portions of the Software.
+#
+# THE SOFTWARE IS PROVIDED "AS IS", WITHOUT WARRANTY OF ANY KIND, EXPRESS OR
+# IMPLIED, INCLUDING BUT NOT LIMITED TO THE WARRANTIES OF MERCHANTABILITY,
+# FITNESS FOR A PARTICULAR PURPOSE AND NONINFRINGEMENT. IN NO EVENT SHALL THE
+# AUTHORS OR COPYRIGHT HOLDERS BE LIABLE FOR ANY CLAIM, DAMAGES OR OTHER
+# LIABILITY, WHETHER IN AN ACTION OF CONTRACT, TORT OR OTHERWISE, ARISING FROM,
+# OUT OF OR IN CONNECTION WITH THE SOFTWARE OR THE USE OR OTHER DEALINGS IN THE
+# SOFTWARE.
+
+from funcs_common import *
+
+class sonObj(object):
+    '''
+    Python class to store everything related to reading and exporting data from
+    Humminbird sonar recordings.
+
+    ----------------
+    Class Attributes
+    ----------------
+    * Alphabetical order *
+    self.beam : str
+        DESCRIPTION - Beam number B***
+
+    self.beamName : str
+        DESCRIPTION - Name of sonar beam.
+
+    self.datLen : int
+        DESCRIPTION - Number of bytes in DAT file.
+
+    self.datMetaFile : str
+        DESCRIPTION - Path to .DAT metadata file (.csv).
+
+    self.headBytes : int
+        DESCRIPTION - Number of header bytes for a ping.
+
+    self.headIdx : list
+        DESCRIPTION - List to hold byte index (offset) of each ping.
+
+    self.headStruct : dict
+        DESCRIPTION - Dictionary to store ping header structure.
+
+    self.headValid : bool
+        DESCRIPTION - Flag indicating if SON header structure is correct.
+
+    self.humDat : dict
+        DESCRIPTION - Dictionary to store .DAT file contents.
+
+    self.humDatStruct : dict
+        DESCRIPTION - Dictionary to store .DAT file structure.
+
+    self.humFile : str
+        DESCRIPTION - Path to .DAT file.
+
+    self.isOnix : bool
+        DESCRIPTION - Flag indicating if sonar recording from ONIX.
+
+    self.metaDir : str
+        DESCRIPTION - Path to metadata directory.
+
+    self.nchunk : int
+        DESCRIPTION - Number of pings/sonar records per chunk.
+
+    self.outDir : str
+        DESCRIPTION - Path where outputs are saved.
+
+    self.pingCnt : int
+        DESCRIPTION - Number of ping returns for each ping.
+
+    self.pingMax : int
+        DESCRIPTION - Stores largest pingCnt value (max range) for a currently
+                      loaded sonar chunk.
+
+    self.projDir : str
+        DESCRIPTION - Path (top level) to output directory.
+
+    self.sonDat : arr
+        DESCRIPTION - Array to hold ping ping returns for currently
+                      loaded chunk.
+
+    self.sonFile : str
+        DESCRIPTION - Path to .SON file.
+
+    self.sonIdxFile : str
+        DESCRIPTION - Path to .IDX file.
+
+    self.sonMetaDF : DataFrame
+        DESCRIPTION - Pandas dataframe to store .SON metadata.
+
+    self.sonMetaFile : str
+        DESCRIPTION - Path to .SON metadata file (.csv).
+
+    self.sonMetaPickle : str
+        DESCRIPTION - Path to .SON metadata pickle file (.meta).
+
+    self.wcr : bool
+        DESCRIPTION - Flag to export non-rectified sonar tiles w/ water column
+                      removed (wcr) & slant range corrected.
+
+    self.tempC : float
+        DESCRIPTION - Water temperature (Celcius) during survey divided by 10.
+
+    self.trans : non-class function
+        DESCRIPTION - Function to convert utm to lat/lon.
+
+    self.wcp : bool
+        DESCRIPTION - Flag to export non-rectified sonar tiles w/ water column
+                      present (wcp).
+    '''
+
+    #===========================================================================
+    def __init__(self,
+                 sonFile,
+                 humFile,
+                 projDir,
+                 tempC=0.1,
+                 nchunk=500,
+                 pH=8.0):
+        '''
+        Initialize a sonObj instance.
+
+        ----------
+        Parameters
+        ----------
+        sonFile : str
+            DESCRIPTION - Path to .SON file.
+            EXAMPLE -     sonFile = 'C:/PINGMapper/SonarRecordings/R00001/B002.SON'
+        humFile : str
+            DESCRIPTION - Path to .DAT file associated w/ .SON directory.
+            EXAMPLE -     humFile = 'C:/PINGMapper/SonarRecordings/R00001.DAT'
+        projDir : str
+            DESCRIPTION - Path to output directory.
+            EXAMPLE -     projDir = 'C:/PINGMapper/procData/R00001'
+        tempC : float : [Default=0.1]
+            DESCRIPTION - Water temperature (Celcius) during survey divided by 10.
+            EXAMPLE -     tempC = (20/10)
+        nchunk : int : [Default=500]
+            DESCRIPTION - Number of pings per chunk.  Chunk size dictates size of
+                          sonar tiles (sonograms).  Most testing has been on chunk
+                          sizes of 500 (recommended).
+            EXAMPLE -     nchunk = 500
+        pH : float : [Default=8.0]
+            DESCRIPTION - pH of the water during sonar survey. Used in the phase
+                          preserving filtering of high dynamic range images.
+            EXAMPLE -     pH = 8
+
+        -------
+        Returns
+        -------
+        sonObj instance.
+        '''
+        # Create necessary attributes
+        self.sonFile = sonFile      # SON file path
+        self.projDir = projDir      # Project directory
+        self.humFile = humFile      # DAT file path
+        self.tempC = tempC          # Water temperature
+        self.nchunk = nchunk        # Number of sonar records per chunk
+        self.pH = pH                # Water pH during survey
+
+        return
+
+    ############################################################################
+    # Decode DAT file (varies by model)                                        #
+    ############################################################################
+
+    #=======================================================================
+    def _getHumDatStruct(self):
+        '''
+        Determines .DAT file structure for a sonObj instance.
+
+        ----------------------------
+        Required Pre-processing step
+        ----------------------------
+        self.__init__()
+
+        -------
+        Returns
+        -------
+        A dictionary with .DAT file structure stored in self.humDatStruct with
+        the following format:
+
+        self.humDatStruct = {name : [byteIndex, offset, dataLen, data],
+                             .... : ....} where:
+            name == Name of attribute;
+            byteIndex == Index indicating position of name;
+            offset == Byte offset for the actual data;
+            dataLen == number of bytes for data (i.e. utm_e is 4 bytes long);
+            data = actual value of the attribute.
+
+        --------------------
+        Next Processing Step
+        --------------------
+        self._getHumDat()
+        '''
+
+        # Set variables equal to data stored in sobObj attributes.
+        humFile = self.humFile # Path to .DAT file.
+        datLen = self.datLen # Number of bytes in DAT file.
+        nchunk = self.nchunk # Number of pings/sonar records per chunk.
+
+        # The length (in bytes, `datLen`) of the .DAT file can indicate which
+        ## Humminbird model a .DAT file is from.  That means we know where certain
+        ## attributes are stored in the .DAT file.
+        #1199, Helix
+        if datLen == 64:
+            self.isOnix = 0
+            humDic = {
+            'endianness':'>i', #>=big endian; I=unsigned Int
+            'SP1':[0, 0, 1, -1], #Unknown (spacer)
+            'water_code':[1, 0, 1, -1], #Water code: 0=fresh,1=deep salt, 2=shallow salt
+            'SP2':[2, 0, 1, -1], #Unknown (spacer)
+            'unknown_1':[3, 0, 1, -1], #Unknown (gps flag?)
+            'sonar_name':[4, 0, 4, -1], #Sonar name
+            'unknown_2':[8, 0, 4, -1], #Unknown
+            'unknown_3':[12, 0, 4, -1], #Unknown
+            'unknown_4':[16, 0, 4, -1], #Unknown
+            'unix_time':[20, 0, 4, -1], #Unix Time
+            'utm_e':[24, 0, 4, -1], #UTM X
+            'utm_n':[28, 0, 4, -1], #UTM Y
+            'filename':[32, 0, 10, -1], #Recording name
+            'unknown_5':[42, 0, 2, -1], #Unknown
+            'numrecords':[44, 0, 4, -1], #Number of records
+            'recordlens_ms':[48, 0, 4, -1], #Recording length milliseconds
+            'linesize':[52, 0, 4, -1], #Line Size (?)
+            'unknown_6':[56, 0, 4, -1], #Unknown
+            'unknown_7':[60, 0, 4, -1], #Unknown
+            }
+
+        #Solix (Little Endian)
+        elif datLen == 96:
+            self.isOnix = 0
+            humDic = {
+            'endianness':'<i', #<=little endian; I=unsigned Int
+            'SP1':[0, 0, 1, -1], #Unknown (spacer)
+            'water_code':[1, 0, 1, -1], #Need to check if consistent with other models (1=fresh?)
+            'SP2':[2, 0, 1, -1], #Unknown (spacer)
+            'unknown_1':[3, 0, 1, -1], #Unknown (gps flag?)
+            'sonar_name':[4, 0, 4, -1], #Sonar name
+            'unknown_2':[8, 0, 4, -1], #Unknown
+            'unknown_3':[12, 0, 4, -1], #Unknown
+            'unknown_4':[16, 0, 4, -1], #Unknown
+            'unix_time':[20, 0, 4, -1], #Unix Time
+            'utm_e':[24, 0, 4, -1], #UTM X
+            'utm_n':[28, 0, 4, -1], #UTM Y
+            'filename':[32, 0, 12, -1], #Recording name
+            'numrecords':[44, 0, 4, -1], #Number of records
+            'recordlens_ms':[48, 0, 4, -1], #Recording length milliseconds
+            'linesize':[52, 0, 4, -1], #Line Size (?)
+            'unknown_5':[56, 0, 4, -1], #Unknown
+            'unknown_6':[60, 0, 4, -1], #Unknown
+            'unknown_7':[64, 0, 4, -1], #Unknown
+            'unknown_8':[68, 0, 4, -1], #Unknown
+            'unknown_9':[72, 0, 4, -1], #Unknown
+            'unknown_10':[76, 0, 4, -1], #Unknown
+            'unknown_11':[80, 0, 4, -1], #Unknown
+            'unknown_12':[84, 0, 4, -1], #Unknown
+            'unknown_13':[88, 0, 4, -1], #Unknown
+            'unknown_14':[92, 0, 4, -1]
+            }
+
+        #### TESTING ######
+        elif datLen == 100:
+            self.isOnix = 0
+            humDic = {
+            'endianness':'<i', #<=little endian; I=unsigned Int
+            'SP1':[0, 0, 1, -1], #Unknown (spacer)
+            'water_code':[1, 0, 1, -1], #Need to check if consistent with other models (1=fresh?)
+            'SP2':[2, 0, 1, -1], #Unknown (spacer)
+            'unknown_1':[3, 0, 1, -1], #Unknown (gps flag?)
+            'sonar_name':[4, 0, 4, -1], #Sonar name
+            'unknown_2':[8, 0, 4, -1], #Unknown
+            'unknown_3':[12, 0, 4, -1], #Unknown
+            'unknown_4':[16, 0, 4, -1], #Unknown
+            'unix_time':[20, 0, 4, -1], #Unix Time
+            'utm_e':[24, 0, 4, -1], #UTM X
+            'utm_n':[28, 0, 4, -1], #UTM Y
+            'filename':[32, 0, 12, -1], #Recording name
+            'numrecords':[44, 0, 4, -1], #Number of records
+            'recordlens_ms':[48, 0, 4, -1], #Recording length milliseconds
+            'linesize':[52, 0, 4, -1], #Line Size (?)
+            'unknown_5':[56, 0, 4, -1], #Unknown
+            'unknown_6':[60, 0, 4, -1], #Unknown
+            'unknown_7':[64, 0, 4, -1], #Unknown
+            'unknown_8':[68, 0, 4, -1], #Unknown
+            'unknown_9':[72, 0, 4, -1], #Unknown
+            'unknown_10':[76, 0, 4, -1], #Unknown
+            'unknown_11':[80, 0, 4, -1], #Unknown
+            'unknown_12':[84, 0, 4, -1], #Unknown
+            'unknown_13':[88, 0, 4, -1], #Unknown
+            'unknown_14':[92, 0, 4, -1], #Unknown
+            'unknown_15':[96, 0, 4, -1]
+            }
+
+        #Onix
+        else:
+            humDic = {}
+            self.isOnix = 1
+
+        self.humDatStruct = humDic
+        return
+
+    #=======================================================================
+    def _getHumdat(self):
+        '''
+        Decode .DAT file using known DAT file structure.
+
+        ----------------------------
+        Required Pre-processing step
+        ----------------------------
+        self._getHumDatStruct()
+
+        -------
+        Returns
+        -------
+        A dictionary stored in self.humDat containing data from .DAT file.
+
+        --------------------
+        Next Processing Step
+        --------------------
+        self._getEPSG()
+        '''
+        # Get necessary class attributes
+        humDic = self.humDatStruct # Dictionary to store .DAT file structure.
+        humFile = self.humFile # Path to .DAT file.
+        datLen = self.datLen # Number of bytes in DAT file.
+        t = self.tempC # Water temperature (Celcius) during survey divided by 10.
+
+        humDat = defaultdict(dict) # Empty dict to store DAT contents
+        endian = humDic['endianness'] # Is data big or little endian?
+        file = open(humFile, 'rb') # Open the file
+
+        # Search for humDic items in DAT file
+        for key, val in humDic.items(): # Iterate each item in humDic
+            if key == 'endianness':
+                pass
+            else:
+                file.seek(val[0]) # Move to correct byte offset
+                # If the expected data is 4 bytes long
+                if val[2] == 4:
+                    byte = struct.unpack(endian, arr('B', self._fread(file, val[2], 'B')).tobytes())[0] # Decode byte
+                # If the expected data is less than 4 bytes long
+                elif val[2] < 4:
+                    byte = self._fread(file, val[2], 'B')[0] # Decode byte
+                # If the expected data is greater than 4 bytes long
+                elif val[2] > 4:
+                    byte = arr('B', self._fread(file, val[2], 'B')).tobytes().decode() # Decode byte
+                # Something went wrong...
+                else:
+                    byte = -9999
+                humDat[key] = byte # Store the data
+
+        file.close() # Close the file
+
+        # Determine Humminbird water type setting and update (S)alinity appropriately
+        waterCode = humDat['water_code']
+        if datLen == 64:
+            if waterCode == 0:
+                humDat['water_type'] = 'fresh'
+                S = 1
+            elif waterCode == 1:
+                humDat['water_type'] = 'deep salt'
+                S = 35
+            elif waterCode == 2:
+                humDat['water_type'] = 'shallow salt'
+                S = 30
+            else:
+                humDat['water_type'] = 'unknown'
+        #Need to figure out water code for solix
+        elif datLen == 96:
+            if waterCode == 1:
+                humDat['water_type'] = 'fresh'
+                S = 1
+            else:
+                humDat['water_type'] = 'unknown'
+                c = 1475
+
+        ###### TESTING ######
+        elif datLen == 100:
+            if waterCode == 1:
+                humDat['water_type'] = 'fresh'
+                S = 1
+            else:
+                humDat['water_type'] = 'unknown'
+                c = 1475
+
+        # Calculate speed of sound based on temp & salinity
+        c = 1449.05 + 45.7*t - 5.21*t**2 + 0.23*t**3 + (1.333 - 0.126*t + 0.009*t**2)*(S - 35)
+
+        # Calculate time varying gain
+        self.tvg = ((8.5*10**-5)+(3/76923)+((8.5*10**-5)/4))*c
+        self.c = c
+        self.S = S
+
+        humDat['nchunk'] = self.nchunk
+        self.humDat = humDat # Store data in class attribute for later use
+
+        return
+
+    # ======================================================================
+    def _decodeOnix(self):
+        '''
+        Decodes .DAT file from Onix Humminbird models.  Onix has a significantly
+        different .DAT file structure compared to other Humminbird models,
+        requiring a specific function to decode the file.
+
+        -------
+        Returns
+        -------
+        A dictionary stored in self.humDat containing data from .DAT file.
+        '''
+        fid2 = open(self.humFile, 'rb') # Open file
+
+        dumpstr = fid2.read() # Store file contents
+        fid2.close() # Close the file
+
+        if sys.version.startswith('3'):
+          dumpstr = ''.join(map(chr, dumpstr))
+
+        humdat = {}
+        hd = dumpstr.split('<')[0]
+        tmp = ''.join(dumpstr.split('<')[1:])
+        humdat['NumberOfPings'] = int(tmp.split('NumberOfPings=')[1].split('>')[0])
+        humdat['TotalTimeMs'] = int(tmp.split('TotalTimeMs=')[1].split('>')[0])
+        humdat['linesize'] = int(tmp.split('PingSizeBytes=')[1].split('>')[0])
+        humdat['FirstPingPeriodMs'] = int(tmp.split('FirstPingPeriodMs=')[1].split('>')[0])
+        humdat['BeamMask'] = int(tmp.split('BeamMask=')[1].split('>')[0])
+        humdat['Chirp1StartFrequency'] = int(tmp.split('Chirp1StartFrequency=')[1].split('>')[0])
+        humdat['Chirp1EndFrequency'] = int(tmp.split('Chirp1EndFrequency=')[1].split('>')[0])
+        humdat['Chirp2StartFrequency'] = int(tmp.split('Chirp2StartFrequency=')[1].split('>')[0])
+        humdat['Chirp2EndFrequency'] = int(tmp.split('Chirp2EndFrequency=')[1].split('>')[0])
+        humdat['Chirp3StartFrequency'] = int(tmp.split('Chirp3StartFrequency=')[1].split('>')[0])
+        humdat['Chirp3EndFrequency'] = int(tmp.split('Chirp3EndFrequency=')[1].split('>')[0])
+        humdat['SourceDeviceModelId2D'] = int(tmp.split('SourceDeviceModelId2D=')[1].split('>')[0])
+        humdat['SourceDeviceModelIdSI'] = int(tmp.split('SourceDeviceModelIdSI=')[1].split('>')[0])
+        humdat['SourceDeviceModelIdDI'] = int(tmp.split('SourceDeviceModelIdDI=')[1].split('>')[0])
+        humdat['water_type'] = 'fresh' #'shallow salt' #'deep salt'
+        self.humDat = humdat # Store data in class attribute for later use
+        return
+
+    # ======================================================================
+    def _fread(self,
+               infile,
+               num,
+               typ):
+        '''
+        Helper function that reads binary data in a file.
+
+        ----------------------------
+        Required Pre-processing step
+        ----------------------------
+        Called from self._getHumDat(), self._cntHead(), self._decodeHeadStruct(),
+        self._getSonMeta(), self._loadSonChunk()
+
+        ----------
+        Parameters
+        ----------
+        infile : file
+            DESCRIPTION - A binary file opened in read mode at a pre-specified
+                          location.
+        num : int
+            DESCRIPTION - Number of bytes to read.
+        typ : type
+            DESCRIPTION - Byte type
+
+        -------
+        Returns
+        -------
+        List of decoded binary data
+
+        --------------------
+        Next Processing Step
+        --------------------
+        Returns list to function it was called from.
+        '''
+        dat = arr(typ)
+        dat.fromfile(infile, num)
+        return(list(dat))
+
+    # ======================================================================
+    def _getEPSG(self, utm_e=None, utm_n=None):
+        '''
+        Determines appropriate UTM zone based on location (EPSG 3395 Easting/Northing)
+        provided in .DAT file.  This is used to project coordinates from
+        EPSG 3395 to local UTM zone.
+
+        ----------------------------
+        Required Pre-processing step
+        ----------------------------
+        self._getHumdat()
+
+        -------
+        Returns
+        -------
+        self.trans which will re-poroject Humminbird easting/northings to local UTM zone.
+
+        --------------------
+        Next Processing Step
+        --------------------
+        self._cntHead()
+        '''
+        # Check if file from Onix
+        if self.isOnix == 0:
+            utm_e = self.humDat['utm_e'] # Get easting
+            utm_n = self.humDat['utm_n'] # Get northing
+        # Need to add routine if Onix is encountered
+        else:
+            try:
+                pass
+            except:
+                pass
+
+        # Convert easting/northing to latitude/longitude
+        lat = np.arctan(np.tan(np.arctan(np.exp(utm_n/ 6378388.0)) * 2.0 - 1.570796326794897) * 1.0067642927) * 57.295779513082302
+        lon = (utm_e * 57.295779513082302) / 6378388.0
+
+        # Determine epsg code
+        self.humDat['epsg'] = "epsg:"+str(int(float(convert_wgs_to_utm(lon, lat))))
+        self.humDat['wgs'] = "epsg:4326"
+
+        # Configure re-projection function
+        self.trans = pyproj.Proj(self.humDat['epsg'])
+
+        return
+
+    ############################################################################
+    # Determine ping header length (varies by model)                   #
+    ############################################################################
+
+    # ======================================================================
+    def _cntHead(self):
+        '''
+        Determine .SON ping header length based on known Humminbird
+        .SON file structure.  Humminbird stores sonar records in packets, where
+        the first x bytes of the packet contain metadata (record number, northing,
+        easting, time elapsed, depth, etc.), proceeded by the sonar/ping returns
+        associated with that ping.  This function will search the first
+        ping to determine the length of ping header.
+
+        ----------------------------
+        Required Pre-processing step
+        ----------------------------
+        self.__init__()
+
+        -------
+        Returns
+        -------
+        self.headBytes, indicating length, in bytes, of ping header.
+
+        --------------------
+        Next Processing Step
+        --------------------
+        self._getHeadStruct()
+        '''
+        file = open(self.sonFile, 'rb') # Open sonar file
+        i = 0 # Counter to track sonar header length
+        foundEnd = False # Flag to track if end of sonar header found
+        while foundEnd is False and i < 200:
+            lastPos = file.tell() # Get current position in file (byte offset from beginning)
+            byte = self._fread(file, 1, 'B') # Decode byte value
+
+            # Check if we found the end of the ping.
+            ## A value of 33 **may** indicate end of ping.
+            if byte[0] == 33 and lastPos > 3:
+                # Double check we found the actual end by moving backward -6 bytes
+                ## to see if value is 160 (spacer preceding number of ping records)
+                file.seek(-6, 1)
+                byte = self._fread(file, 1, 'B')
+                if byte[0] == 160:
+                    foundEnd = True
+                else:
+                    # Didn't find the end of header
+                    # Move cursor back to lastPos+1
+                    file.seek(lastPos+1)
+            else:
+                # Haven't found the end
+                pass
+            i+=1
+
+        # i reaches 200, then we have exceeded known Humminbird header length.
+        ## Set i to 0, then the next sonFile will be checked.
+        if i == 200:
+            i = 0
+
+        file.close()
+        self.headBytes = i # Store data in class attribute for later use
+        return i
+
+    ############################################################################
+    # Get the SON header structure and attributes                              #
+    ############################################################################
+
+    # ======================================================================
+    def _getHeadStruct(self,
+                       exportUnknown = False):
+        '''
+        Determines .SON header structure based on self.headBytes.  The value of
+        headBytes indicates the length of the ping header, which determines
+        the location of each ping attribute within the sonar header.
+
+        ----------
+        Parameters
+        ----------
+        exportUnknown : bool
+            DESCRIPTION - Flag indicating if unknown attributes in ping
+                          should be exported or not.  If a user of PING Mapper
+                          determines what an unkown attribute actually is, please
+                          report using a github issue.
+
+        ----------------------------
+        Required Pre-processing step
+        ----------------------------
+        self._cntHead()
+
+        -------
+        Returns
+        -------
+        A dictionary with .SON file structure stored in self.headStruct with
+        the following format:
+
+        self.headStruct = {byteVal : [byteIndex, offset, dataLen, name],
+                           ...} where:
+            byteVal == Spacer value (integer) preceding attribute values (i.e. depth);
+            byteIndex == Index indicating position of byteVal in ping;
+            offset == Byte offset from byteIndex for the actual data in ping;
+            dataLen == number of bytes for data (i.e. utm_e is 4 bytes long);
+            name = name of attribute.
+
+        --------------------
+        Next Processing Step
+        --------------------
+        self._checkHeadStruct()
+        '''
+
+        headBytes = self.headBytes
+
+        if headBytes == 67:
+            headStruct = {
+            128:[4, 1, 4, 'record_num'], #Record Number (Unique for each ping)
+            129:[9, 1, 4, 'time_s'], #Time Elapsed milliseconds
+            130:[14, 1, 4, 'utm_e'], #UTM X
+            131:[19, 1, 4, 'utm_n'], #UTM Y
+            132.1:[24, 1, 2, 'gps1'], #GPS quality flag (?)
+            132.2:[24, 3, 2, 'instr_heading'], #Heading
+            133.1:[29, 1, 2, 'gps2'], #GPS quality flag (?)
+            133.2:[29, 3, 2, 'speed_ms'], #Speed in meters/second
+            135:[34, 1, 4, 'inst_dep_m'], #Depth in centimeters, then converted to meters
+            80:[39, 1, 1, 'beam'], #Beam number: 0 (50 or 83 kHz), 1 (200 kHz), 2 (SI Poort), 3 (SI Starboard)
+            81:[41, 1, 1, 'volt_scale'], #Volt Scale (?)
+            146:[43, 1, 4, 'f'], #Frequency of beam in hertz
+            83:[48, 1, 1, "unknown_83"], #Unknown (number of satellites???)
+            84:[50, 1, 1, "unknown_84"], #Unknown
+            149:[52, 1, 4, "unknown_149"], #Unknown (magnetic deviation???)
+            86:[57, 1, 1, 'unknown_86'], #Unknown (+-X error)
+            87:[59, 1, 1, 'unknown_87'], #Unknown (+-Y error)
+            160:[61, 1, 4, 'ping_cnt'] #Number of ping values (in bytes)
+            }
+
+        # 1199 and Helix
+        elif headBytes == 72:
+            headStruct = {
+            128:[4, 1, 4, 'record_num'], #Record Number (Unique for each ping)
+            129:[9, 1, 4, 'time_s'], #Time Elapsed milliseconds
+            130:[14, 1, 4, 'utm_e'], #UTM X
+            131:[19, 1, 4, 'utm_n'], #UTM Y
+            132.1:[24, 1, 2, 'gps1'], #GPS quality flag (?)
+            132.2:[24, 3, 2, 'instr_heading'], #Heading
+            133.1:[29, 1, 2, 'gps2'], #GPS quality flag (?)
+            133.2:[29, 3, 2, 'speed_ms'], #Speed in meters/second
+            134:[34, 1, 4, 'unknown_134'], #Unknown
+            135:[39, 1, 4, 'inst_dep_m'], #Depth in centimeters, then converted to meters
+            80:[44, 1, 1, 'beam'], #Beam number: 0 (50 or 83 kHz), 1 (200 kHz), 2 (SI Poort), 3 (SI Starboard)
+            81:[46, 1, 1, 'volt_scale'], #Volt Scale (?)
+            146:[48, 1, 4, 'f'], #Frequency of beam in hertz
+            83:[53, 1, 1, "unknown_83"], #Unknown (number of satellites???)
+            84:[55, 1, 1, "unknown_84"], #Unknown
+            149:[57, 1, 4, "unknown_149"], #Unknown (magnetic deviation???)
+            86:[62, 1, 1, 'unknown_86'], #Unknown (+-X error)
+            87:[64, 1, 1, 'unknown_87'], #Unknown (+-Y error)
+            160:[66, 1, 4, 'ping_cnt'] #Number of ping values (in bytes)
+            }
+
+        # Solix
+        elif headBytes == 152:
+            headStruct = {
+            128:[4, 1, 4, 'record_num'], #Record Number (Unique for each ping)
+            129:[9, 1, 4, 'time_s'], #Time Elapsed milliseconds
+            130:[14, 1, 4, 'utm_e'], #UTM X
+            131:[19, 1, 4, 'utm_n'], #UTM Y
+            132.1:[24, 1, 2, 'gps1'], #GPS quality flag (?)
+            132.2:[24, 3, 2, 'instr_heading'], #Heading
+            133.1:[29, 1, 2, 'gps2'], #GPS quality flag (?)
+            133.2:[29, 3, 2, 'speed_ms'], #Speed in meters/second
+            134:[34, 1, 4, 'unknown_134'], #Unknown
+            135:[39, 1, 4, 'inst_dep_m'], #Depth in centimeters, then converted to meters
+            136:[44, 1, 4, 'unknown_136'], #Unknown
+            137:[49, 1, 4, 'unknown_137'], #Unknown
+            138:[54, 1, 4, 'unknown_138'], #Unknown
+            139:[59, 1, 4, 'unknown_139'], #Unkown
+            140:[64, 1, 4, 'unknown_140'], #Unknown
+            141:[69, 1, 4, 'unknown_141'], #Unknown
+            142:[74, 1, 4, 'unknown_142'], #Unknown
+            143:[79, 1, 4, 'unknown_143'], #Unknown
+            80:[84, 1, 1, 'beam'], #Beam number: 0 (50 or 83 kHz), 1 (200 kHz), 2 (SI Poort), 3 (SI Starboard)
+            81:[86, 1, 1, 'volt_scale'], #Volt Scale (?)
+            146:[88, 1, 4, 'f'], #Frequency of beam in hertz
+            83:[93, 1, 1, "unknown_83"], #Unknown (number of satellites???)
+            84:[95, 1, 1, "unknown_84"], #Unknown
+            149:[97, 1, 4, "unknown_149"], #Unknown (magnetic deviation???)
+            86:[102, 1, 1, 'unknown_86'], #Unknown (+-X error)
+            87:[104, 1, 1, 'unknown_87'], #Unknown (+-Y error)
+            152:[106, 1, 4, 'unknown_152'], #Unknown
+            153:[111, 1, 4, 'f_min'], #Frequency Range (min)
+            154:[116, 1, 4, 'f_max'], #Frequency Range (max)
+            155:[121, 1, 4, 'unknown_155'], #Unknown
+            156:[126, 1, 4, 'unknown_156'], #Unknown
+            157:[131, 1, 4, 'unknown_157'], #Unknown
+            158:[136, 1, 4, 'unknown_158'], #Unknown
+            159:[141, 1, 4, 'unknown_159'], #Unknown
+            160:[146, 1, 4, 'ping_cnt'] #Number of ping values (in bytes)
+            }
+        else:
+            headStruct = {}
+
+        # We will ignore unknown attributes if exportUnknown==False, so we will
+        ## remove those from headStruct.  This will make metadata csv file smaller.
+        if not exportUnknown:
+            toDelete = [] # List to store uknown keys
+            for key, value in headStruct.items(): # Iterate each element in headStruct
+                attributeName = value[3] # Get attribute name from headStruct element
+                if 'unknown' in attributeName: # If attribute name contains 'unknown'
+                    toDelete.append(key) # Add key name to toDelete
+            for key in toDelete: # Iterate each key in toDelete
+                del headStruct[key] # Remove key from headStruct
+
+        self.headStruct = headStruct # Store data in class attribute for later use
+        return
+
+    # ======================================================================
+    def _checkHeadStruct(self):
+        '''
+        Check to make sure ping header was structure determined
+        appropriately.  The function searches through first ping to make
+        sure each of the previously identified metadata attributes are located
+        at the appropriate byte offset.
+
+        ----------------------------
+        Required Pre-processing step
+        ----------------------------
+        self._getHeadStruct()
+
+        -------
+        Returns
+        -------
+        A boolean flag stored in self.headValid indicating if the ping
+        structure was appropriately determined.
+
+        --------------------
+        Next Processing Step
+        --------------------
+        If self.headValid == False:
+            self._decodeHeadStruct
+        else:
+            self._getSonMeta()
+        '''
+        headStruct = self.headStruct # Load ping header structure
+        if len(headStruct) > 0:
+            file = open(self.sonFile, 'rb') # Open son file
+
+            # Iterate through each headStruct item
+            for key, val in headStruct.items():
+                file.seek(val[0]) # Move to the appropriate byte offset
+                byte = self._fread(file, 1, 'B')[0] # Decode byte value
+
+                # If the headStruct key is equal to the byte value,
+                ## we are good to go (for now).
+                if np.floor(key) == byte:
+                    headValid = [True]
+                # If not, we are encountering an unknown structure.  Return the
+                ## decoded value and expected value for debug.
+                else:
+                    headValid = [False, key, val, byte]
+                    break
+            file.close()
+        else:
+            # We never determined the ping header structure.
+            headValid = [-1]
+        self.headValid = headValid # Store data in class attribute for later use
+        return
+
+    # ======================================================================
+    def _decodeHeadStruct(self,
+                          exportUnknown = False):
+        '''
+        This function attempts to automatically decode the sonar return header
+        structure if self.headValid == FALSE as determined by self._checkHeadStruct().
+        This function will iterate through each byte at the beginning of the
+        sonar file, decode the byte, determine if it matches any known or unknown
+        spacer value (ping attribute 'name') and if it does, store the
+        byte offset.
+
+        ----------
+        Parameters
+        ----------
+        exportUnknown : bool
+            DESCRIPTION - Flag indicating if unknown attributes in ping
+                          should be exported or not.  If a user of PING Mapper
+                          determines what an unkown attribute actually is, please
+                          report using a github issue.
+
+        ----------------------------
+        Required Pre-processing step
+        ----------------------------
+        self._cntHead()
+
+        -------
+        Returns
+        -------
+        A dictionary with .SON file structure stored in self.headStruct with
+        the following format:
+
+        self.headStruct = {byteVal : [byteIndex, offset, dataLen, name],
+                           ...} where:
+            byteVal == Spacer value (integer) preceding attribute values (i.e. depth);
+            byteIndex == Index indicating position of byteVal;
+            offset == Byte offset for the actual data;
+            dataLen == number of bytes for data (i.e. utm_e is 4 bytes long);
+            name = name of attribute.
+
+        --------------------
+        Next Processing Step
+        --------------------
+        self._checkHeadStruct()
+        '''
+        headBytes = self.headBytes # Number of header bytes for a ping
+        headStruct = {}
+        toCheck = {
+            128:[-1, 1, 4, 'record_num'], #Record Number (Unique for each ping)
+            129:[-1, 1, 4, 'time_s'], #Time Elapsed milliseconds
+            130:[-1, 1, 4, 'utm_e'], #UTM X
+            131:[-1, 1, 4, 'utm_n'], #UTM Y
+            132.1:[-1, 1, 2, 'gps1'], #GPS quality flag (?)
+            132.2:[-1, 3, 2, 'instr_heading'], #Heading
+            133.1:[-1, 1, 2, 'gps2'], #GPS quality flag (?)
+            133.2:[-1, 3, 2, 'speed_ms'], #Speed in meters/second
+            134:[-1, 1, 4, 'unknown_134'], #Unknown
+            135:[-1, 1, 4, 'inst_dep_m'], #Depth in centimeters, then converted to meters
+            136:[-1, 1, 4, 'unknown_136'], #Unknown
+            137:[-1, 1, 4, 'unknown_137'], #Unknown
+            138:[-1, 1, 4, 'unknown_138'], #Unknown
+            139:[-1, 1, 4, 'unknown_139'], #Unkown
+            140:[-1, 1, 4, 'unknown_140'], #Unknown
+            141:[-1, 1, 4, 'unknown_141'], #Unknown
+            142:[-1, 1, 4, 'unknown_142'], #Unknown
+            143:[-1, 1, 4, 'unknown_143'], #Unknown
+            80:[-1, 1, 1, 'beam'], #Beam number: 0 (50 or 83 kHz), 1 (200 kHz), 2 (SI Poort), 3 (SI Starboard)
+            81:[-1, 1, 1, 'volt_scale'], #Volt Scale (?)
+            146:[-1, 1, 4, 'f'], #Frequency of beam in hertz
+            83:[-1, 1, 1, "unknown_83"], #Unknown (number of satellites???)
+            84:[-1, 1, 1, "unknown_84"], #Unknown
+            149:[-1, 1, 4, "unknown_149"], #Unknown (magnetic deviation???)
+            86:[-1, 1, 1, 'unknown_86'], #Unknown (+-X error)
+            87:[-1, 1, 1, 'unknown_87'], #Unknown (+-Y error)
+            152:[-1, 1, 4, 'unknown_152'], #Unknown
+            153:[-1, 1, 4, 'unknown_153'], #Unknown
+            154:[-1, 1, 4, 'unknown_154'], #Unknown
+            155:[-1, 1, 4, 'unknown_155'], #Unknown
+            156:[-1, 1, 4, 'unknown_156'], #Unknown
+            157:[-1, 1, 4, 'unknown_157'], #Unknown
+            158:[-1, 1, 4, 'unknown_158'], #Unknown
+            159:[-1, 1, 4, 'unknown_159'], #Unknown
+            160:[-1, 1, 4, 'ping_cnt'] #Number of ping values (in bytes)
+            }
+
+        file = open(self.sonFile, 'rb') # Open the file
+        lastPos = 0 # Track last position in file
+        head = self._fread(file, 4,'B') # Get first 4 bytes of file
+
+        # If first four bytes match known Humminbird ping header
+        if head[0] == 192 and head[1] == 222 and head[2] == 171 and head[3] == 33:
+            while lastPos < headBytes - 1:
+                lastPos = file.tell() # Get current position in file
+                byte = self._fread(file, 1, 'B')[0] # Decode the spacer byte
+                # If spacer byte not equal to 132 or 133
+                if byte != 132 and byte != 133:
+                    meta = toCheck[byte] # Get associated metadata for known byteVal
+                    meta[0] = lastPos # Store the current position
+                    headStruct[byte] = meta # Store what was found in headStruct
+                    file.seek(meta[0]+meta[1]+meta[2]) # Move to next position in file
+                # Spacer 132/133 store two sets of information per spacer, so
+                ## we need to handle differently.
+                else:
+                    # Part 1 (first 2 bytes of 4 byte sequence following spacer)
+                    byte = byte + 0.1 # Append .1 to byteVal (i.e. 132.1 or 133.1)
+                    meta0_1 = toCheck[byte] # Get associated metadata for known byteVal
+                    meta0_1[0] = lastPos # Store the current position
+                    headStruct[byte] = meta0_1 # Store what was found in headStruct
+
+                    # Part 2 (second 2 bytes of 4 byte sequence following spacer)
+                    byte = byte + 0.1 # Append .1 to byteVal (i.e. 132.2 or 133.3)
+                    meta0_2 = toCheck[byte] # Get associated metadata for known byteVal
+                    meta0_2[0] = lastPos # Store the current position
+                    headStruct[byte] = meta0_2 # Store what was found in headStruct
+                    file.seek(meta0_2[0]+meta0_2[1]+meta0_2[2]) # Move to next position in file
+                lastPos = file.tell() # Update with current position
+
+        file.close() # Close the file
+
+        # We will ignore unknown attributes if exportUnknown==False, so we will
+        ## remove those from headStruct.  This will make metadata csv file smaller.
+        if not exportUnknown:
+            toDelete = [] # List to store uknown keys
+            for key, value in headStruct.items():# Iterate each element in headStruct
+                attributeName = value[3] # Get attribute name from headStruct element
+                if 'unknown' in attributeName: # If attribute name contains 'unknown'
+                    toDelete.append(key) # Add key name to toDelete
+            for key in toDelete: # Iterate each key in toDelete
+                del headStruct[key] # Remove key from headStruct
+
+        self.headStruct = headStruct # Store data in class attribute for later use
+        return
+
+    ############################################################################
+    # Get the metadata for each ping                                   #
+    ############################################################################
+
+    # ======================================================================
+    def _getSonMeta(self):
+        '''
+        Use .IDX file to find every ping in .SON file. If .IDX file is
+        not present, automatically determine each ping location in bytes.
+        Then call _getHeader() to decode sonar return header.
+
+        .IDX Structure: Each ping in B***.SON has an 8-byte struct associated
+        with it where the first 4-bytes indicate time elapsed since beginning of
+        recording and second 4-bytes indicate the byte offset from the beginning
+        of the B***.SON file where the ping begins.
+
+        ----------------------------
+        Required Pre-processing step
+        ----------------------------
+        self._getHeadStruct()
+
+        -------
+        Returns
+        -------
+        B00*_**_*****_meta.csv where each row is associated with a ping
+        and each column contains a given ping's metadata.
+
+        --------------------
+        Next Processing Step
+        --------------------
+        No additional processing is necessary if only interested in data exported
+        to .CSV.  If export of non-rectified imagery is desired, next step is
+        self._exportTiles().
+        '''
+
+        # Get necessary class attributes
+        headStruct = self.headStruct # Dictionary to store ping header structure.
+        nchunk = self.nchunk # Number of pings/sonar records per chunk.
+        idxFile = self.sonIdxFile # Path to .IDX file.
+
+        # Prepopulate dictionary w/ attribute names stored in headStruct
+        head = defaultdict(list)
+        for key, val in headStruct.items():
+            head[val[-1]] = []
+
+        # First check if .IDX file exists and get that data
+        # Create a dictionary to store data from .IDX
+        idx = {'record_num': [],
+               'time_s': [],
+               'index': [],
+               'chunk_id': []}
+
+        # If .IDX file exists
+        if idxFile:
+            idxLen = os.path.getsize(idxFile) # Determine length in bytes
+            idxFile = open(idxFile, 'rb') # Open .IDX file
+            i = j = chunk = 0 # Set counters
+            while i < idxLen:
+                # Decode .IDX data and store in IDX dictionary so we can find
+                ## the associated ping metadata in B***.SON
+                sonTime = struct.unpack('>I', arr('B', self._fread(idxFile, 4, 'B')).tobytes())[0] # Decode ping time offset
+                idx['time_s'].append(sonTime) # Store time offset
+                sonIndex = struct.unpack('>I', arr('B', self._fread(idxFile, 4, 'B')).tobytes())[0] # Decode ping byte index
+                idx['index'].append(sonIndex) # Store byte index
+                idx['chunk_id'].append(chunk) # Store chunk id
+
+                # Store needed data in head dict
+                head['index'].append(sonIndex) # ping byte index
+                head['chunk_id'].append(chunk) # ping chunk id
+                headerDat = self._getHeader(sonIndex) # Get and decode header data in .SON file
+                for key, val in headerDat.items():
+                    head[key].append(val) # Store in dictionary
+                idx['record_num'].append(headerDat['record_num']) # Store ping number in idx dictionary
+                # Increment counters
+                i+=8
+                j+=1
+                if j == nchunk:
+                    j=0
+                    chunk+=1
+
+                # Tried variable chunk size for rectification issues, but didn't
+                ## fix the problem and introduced new problems
+                # if j == 0:
+                #     lastPingCnt = curPingCnt = headerDat['ping_cnt']
+                # else:
+                #     curPingCnt = headerDat['ping_cnt']
+                # i+=8
+                # j+=1
+                # if (j == nchunk) or (lastPingCnt != curPingCnt):
+                #     j=0
+                #     chunk+=1
+                # # else:
+                #     # j+=1
+                # # print('L: ', lastPingCnt, ' C: ', curPingCnt)
+                # idx['chunk_id'].append(chunk) # Store chunk id
+                # head['chunk_id'].append(chunk) # ping chunk id
+                # lastPingCnt = curPingCnt
+
+        # If .IDX file is missing
+        ## Attempt to automatically decode .SON file
+        else:
+            print("\n\n{} is missing.  Automatically decoding SON file...".format(self.beam+'.IDX'))
+            sonFile = self.sonFile # Get .SON file path
+            fileLen = os.path.getsize(sonFile) # Determine size of .SON file
+            file = open(sonFile, 'rb') # Open .SON file
+            i = j = chunk = 0 # Set counters
+            while i < fileLen:
+                file.seek(i) # Go to appropriate location in file
+                headStart = struct.unpack('>I', arr('B', self._fread(file, 4, 'B')).tobytes())[0]
+                if headStart == 3235818273: # We are at the beginning of a ping
+                    # Store needed data in head dict
+                    head['index'].append(i)
+                    head['chunk_id'].append(chunk)
+                else:
+                    sys.exit("Not at head of ping")
+
+                headerDat = self._getHeader(i) # Get and decode header data in .SON file
+                for key, val in headerDat.items():
+                    head[key].append(val) # Store in dictionary
+                # Increment counters
+                i = i + self.headBytes + headerDat['ping_cnt'] # Determine location of next ping
+                j+=1
+                if j == nchunk:
+                    j=0
+                    chunk+=1
+
+        sonMetaAll = pd.DataFrame.from_dict(head, orient="index").T # Store header metadata in dataframe
+        sonMetaAll = self._getPixSize(sonMetaAll) # Calculate pixel size
+        # Update last chunk size if last chunk too small (for rectification)
+        lastChunk = sonMetaAll[sonMetaAll['chunk_id']==chunk]
+        if len(lastChunk) <= (nchunk/2):
+            sonMetaAll.loc[sonMetaAll['chunk_id']==chunk, 'chunk_id'] = chunk-1
+
+        # # Write metadata to csv
+        # outCSV = os.path.join(self.metaDir, self.beam+"_"+self.beamName+"_meta.csv")
+        # sonMetaAll.to_csv(outCSV, index=False, float_format='%.14f')
+        # self.sonMetaFile = outCSV
+        self._saveSonMeta(sonMetaAll)
+
+    # ======================================================================
+    def _getHeader(self,
+                   sonIndex):
+        '''
+        Helper function that, given a byte index location, decodes a sonar
+        record's metadata according to known ping header structure.
+
+        ----------
+        Parameters
+        ----------
+        sonIndex : int
+            DESCRIPTION - Byte index location of a ping in a .SON file.
+
+        ----------------------------
+        Required Pre-processing step
+        ----------------------------
+        Called by self._getSonMeta()
+
+        -------
+        Returns
+        -------
+        A dictionary containing current ping's metadata.
+
+        --------------------
+        Next Processing Step
+        --------------------
+        Return metadata to self._getSonMeta()
+        '''
+
+        # Get necessary class attributes
+        headStruct = self.headStruct # Dictionary to store ping header structure.
+        humDat = self.humDat # Dictionary to store .DAT file contents.
+        nchunk = self.nchunk # Number of pings/sonar records per chunk.
+
+        sonHead = defaultdict() # Create dictionary to store ping metadata
+        file = open(self.sonFile, 'rb') # Open .SON file
+        # Traverse .SON file based on known headStruct
+        for key, val in headStruct.items():
+            byteIndex = val[0] # Offset to ping attribute spacer value
+            offset = val[1] # Offset from byteIndex to attribute value
+            dataLen = val[2] # Length of data (in bytes)
+            index = sonIndex + byteIndex + offset # Location of data measured from beginning of the file
+            file.seek(index) # Go to appropriate location
+            # Decode data based on expected data byte size
+            if dataLen == 4:
+                byte = struct.unpack('>i', arr('B', self._fread(file, dataLen, 'B')).tobytes())[0]
+            elif 1 < val[2] <4:
+                byte = struct.unpack('>h', arr('b', self._fread(file, dataLen,'b')).tobytes() )[0]
+            else:
+                byte = self._fread(file, dataLen, 'b')[0]
+
+            sonHead[val[-1]] = byte # Store attribute name and data in sonHead
+
+        file.close() # Close .SON file
+
+        if self.isOnix and not hasattr(self, 'trans'):
+            # print('\n\n\n\n\n\nONIX\n\n')
+            self._getEPSG(sonHead['utm_e'], sonHead['utm_n'])
+            # print(self.trans)
+            # sys.exit()
+
+        # Make necessary conversions
+        # Convert eastings/northings to latitude/longitude
+        lat = np.arctan(np.tan(np.arctan(np.exp(sonHead['utm_n']/ 6378388.0)) * 2.0 - 1.570796326794897) * 1.0067642927) * 57.295779513082302
+        lon = (sonHead['utm_e'] * 57.295779513082302) / 6378388.0
+
+        sonHead['lon'] = lon
+        sonHead['lat'] = lat
+
+        # Reproject latitude/longitude to UTM zone
+        lon, lat = self.trans(lon, lat)
+        sonHead['e'] = lon
+        sonHead['n'] = lat
+
+        # Instrument heading, speed, and depth need to be divided by 10 to be
+        ## in appropriate units.
+        sonHead['instr_heading'] = sonHead['instr_heading']/10
+        sonHead['speed_ms'] = sonHead['speed_ms']/10
+        sonHead['inst_dep_m'] = sonHead['inst_dep_m']/10
+
+        # Get units into appropriate format
+        sonHead['f'] = sonHead['f']/1000 # Hertz to Kilohertz
+        sonHead['time_s'] = sonHead['time_s']/1000 #milliseconds to seconds
+        sonHead['tempC'] = self.tempC*10
+        # Can we figure out a way to base transducer length on where we think the recording came from?
+        sonHead['t'] = 0.108
+        # Use recording unix time to calculate each sonar records unix time
+        try:
+            starttime = float(humDat['unix_time'])
+            sonHead['caltime'] = starttime + sonHead['time_s']
+        except :
+            sonHead['caltime'] = 0
+
+        # Other corrections Dan did, not implemented yet...
+        # if sonHead['beam']==3 or sonHead['beam']==2:
+        #     dist = ((np.tan(25*0.0174532925))*sonHead['inst_dep_m']) +(tvg)
+        #     bearing = 0.0174532925*sonHead['instr_heading'] - (pi/2)
+        #     bearing = bearing % 360
+        #     sonHead['heading'] = bearing
+        # print("\n\n", sonHead, "\n\n")
+        return sonHead
+
+    #=======================================================================
+    def _getPixSize(self,
+                    df):
+        '''
+        Helper function that determines pixel size of a sonar return based on
+        water type, speed of sound in water, and sonar properties.
+
+        ----------
+        Parameters
+        ----------
+        df : DataFrame
+            DESCRIPTION - Pandas DataFrame of ping metadata.
+
+        ----------------------------
+        Required Pre-processing step
+        ----------------------------
+        Called from _getSonMeta().
+
+        -------
+        Returns
+        -------
+        Dataframe with pixel size of a single return.  Used for exporting sonar tiles.
+
+        --------------------
+        Next Processing Step
+        --------------------
+        Return values to _getSonMeta()
+        '''
+
+        humDat = self.humDat # get DAT metadata
+
+        water_type = humDat['water_type'] # load water type
+        if water_type=='fresh':
+            S = 36
+        elif water_type=='shallow salt':
+            S = 30
+        elif water_type=='deep salt':
+            S = 35
+        else:
+            S = 1
+
+        t = df['t'].to_numpy() # transducer length
+        f = 455 # Pixel size is not dependent on different frequency settings on the Humminbird
+        c = 1449.05 + 45.7*t - 5.21*t**2 + 0.23*t**3 + (1.333 - 0.126*t + 0.009*t**2)*(S - 35) # speed of sound in water
+
+        # theta at 3dB in the horizontal
+        theta3dB = np.arcsin(c/(t*(f*1000)))
+        #resolution of 1 sidescan pixel to nadir
+        ft = (np.pi/2)*(1/theta3dB)
+        # size of pixel in meters
+        pix_m = (1/ft)
+        df['pix_m'] = pix_m
+
+        return df
+
+    #=======================================================================
+    def _saveSonMeta(self, sonMetaAll):
+        # Write metadata to csv
+        if not hasattr(self, 'sonMetaFile'):
+            outCSV = os.path.join(self.metaDir, self.beam+"_"+self.beamName+"_meta.csv")
+            sonMetaAll.to_csv(outCSV, index=False, float_format='%.14f')
+            self.sonMetaFile = outCSV
+        else:
+            sonMetaAll.to_csv(self.sonMetaFile, index=False, float_format='%.14f')
+
+    ############################################################################
+    # Fix corrupt recording w/ missing pings                                   #
+    ############################################################################
+    def _fixNoDat(self, dfA, beams):
+        # Empty dataframe to store final results
+        df = pd.DataFrame(columns = dfA.columns)
+
+        # For tracking beam presence
+        b = defaultdict()
+        bCnt = 0
+        for i in beams:
+            b[i] = np.nan
+            bCnt+=1
+
+        c = 0 # Current row index
+
+        while ((c) < len(dfA)):
+
+            cRow = dfA.loc[[c]]
+
+            # Check if b['beam'] is > 0, if it is, we found end of 'ping packet':
+            ## add unfound beams as NoData to ping packet
+            if ~np.isnan(b[cRow['beam'].values[0]]):
+                # Add valid data to df
+                noDat = []
+                for k, v in b.items():
+                    # Store valid data in df
+                    if ~np.isnan(v):
+                        df = pd.concat([df,dfA.loc[[v]]], ignore_index=True)
+                    # Add beam to noDat list
+                    else:
+                        noDat.append(k)
+
+                # Duplicate valid data for missing rows
+                # Duplicate valid data for missing rows. Remove unneccessary values.
+                for beam in noDat:
+                    df = pd.concat([df, df.iloc[[-1]]], ignore_index=True)
+                    # df.iloc[-1, df.columns.get_loc('record_num')] = np.nan
+                    df.iloc[-1, df.columns.get_loc('index')] = np.nan
+                    df.iloc[-1, df.columns.get_loc('volt_scale')] = np.nan
+                    df.iloc[-1, df.columns.get_loc('f')] = np.nan
+                    df.iloc[-1, df.columns.get_loc('ping_cnt')] = np.nan
+                    df.iloc[-1, df.columns.get_loc('beam')] = beam
+
+                # reset b
+                for k, v in b.items():
+                    b.update({k:np.nan})
+
+            else:
+                # Add c idx to b and keep searching for beams in current packet
+                b[cRow['beam'].values[0]] = c
+                c+=1
+
+        # Add remaining data
+        # Add valid data to df
+        noDat = []
+        for k, v in b.items():
+            # Store valid data in df
+            if ~np.isnan(v):
+                df = pd.concat([df,dfA.loc[[v]]], ignore_index=True)
+            # Add beam to noDat list
+            else:
+                noDat.append(k)
+
+        # Duplicate valid data for missing rows
+        for beam in noDat:
+            df = pd.concat([df, df.iloc[[-1]]], ignore_index=True)
+            df.iloc[-1, df.columns.get_loc('index')] = np.nan
+            df.iloc[-1, df.columns.get_loc('beam')] = beam
+
+            else:
+                # Add c idx to b and keep searching for beams in current packet
+                b[cRow['beam'].values[0]] = c
+                c+=1
+
+        return df
+
+
+    ############################################################################
+    # Export un-rectified sonar tiles                                          #
+    ############################################################################
+
+    # ==========================================================================
+    def _exportTiles(self,
+                     chunk):
+        '''
+         Main function to read sonar record ping return values.  Stores the
+        number of pings per chunk, chunk id, and byte index location in son file,
+        then calls self._loadSonChunk() to read the data into memory, then calls
+        self._writeTiles to save an unrectified image.
+
+        ----------------------------
+        Required Pre-processing step
+        ----------------------------
+        self._getSonMeta()
+
+        -------
+        Returns
+        -------
+        *.PNG un-rectified sonar tiles (sonograms)
+
+        --------------------
+        Next Processing Step
+        --------------------
+        NA
+        '''
+        filterIntensity = False
+
+        # Make sonar imagery directory for each beam if it doesn't exist
+        try:
+            os.mkdir(self.outDir)
+        except:
+            pass
+
+        # Filter sonMetaDF by chunk
+        isChunk = self.sonMetaDF['chunk_id']==chunk
+        sonMeta = self.sonMetaDF[isChunk].copy().reset_index()
+        # Update class attributes based on current chunk
+        # Update class attributes based on current chunk
+        self.pingMax = sonMeta['ping_cnt'].astype(int).max() # store to determine max range per chunk
+        self.headIdx = sonMeta['index'].astype(int) # store byte offset per ping
+        self.pingCnt = sonMeta['ping_cnt'].astype(int) # store ping count per ping
+        # Load chunk's sonar data into memory
+        self._loadSonChunk()
+
+        if filterIntensity:
+            self._doPPDRC()
+
+        # Export water column present (wcp) image
+        if self.wcp:
+            # self._doPPDRC()
+            self._writeTiles(chunk, imgOutPrefix='wcp') # Save image
+        # Export slant range corrected (water column removed) imagery
+        if self.wcr_src and (self.beamName=='ss_port' or self.beamName=='ss_star'):
+            self._WCR_SRC(sonMeta) # Remove water column and redistribute ping returns based on FlatBottom assumption
+            # self._doPPDRC()
+            self._writeTiles(chunk, imgOutPrefix='wcr') # Save image
+
+        try:
+            # Export water column removed and cropped imagery
+            if self.wcr_crop and (self.beamName=='ss_port' or self.beamName=='ss_star'):
+                self._WCR_crop(sonMeta)
+                self._writeTiles(chunk, imgOutPrefix='wcr_crop')
+        except:
+            pass
+
+        gc.collect()
+        return self
+
+
+    # ==========================================================================
+    def _loadSonChunk(self):
+        '''
+        Reads ping returns into memory based on byte index location in son file
+        and number of pings to return.
+
+        ----------------------------
+        Required Pre-processing step
+        ----------------------------
+        Called from self._getScanChunkALL() or self._getScanChunkSingle()
+
+        -------
+        Returns
+        -------
+        2-D numpy array containing sonar intensity
+
+        --------------------
+        Next Processing Step
+        --------------------
+        Return numpy array to self._getScanChunkALL() or self._getScanChunkSingle()
+        '''
+        sonDat = np.zeros((self.pingMax, len(self.pingCnt))).astype(int) # Initialize array to hold sonar returns
+        file = open(self.sonFile, 'rb') # Open .SON file
+        # Iterate each ping
+        for i in range(len(self.headIdx)):
+            headIdx = self.headIdx[i] # Get current byte offset to ping
+            pingCnt = self.pingCnt[i] # Get current ping count
+            pingIdx = headIdx + self.headBytes # Determine byte offset to sonar returns
+            file.seek(pingIdx) # Move to that location
+            k = 0
+            # Decode each sonar return and store in array
+            # while k < pingCnt:
+            while k < min(pingCnt, self.pingMax):
+                byte = self._fread(file, 1, 'B')[0]
+                sonDat[k,i] = byte
+                k+=1
+
+        file.close() # Close the file
+        self.sonDat = sonDat # Store array in class attribute
+        return self
+
+    # ======================================================================
+    def _WCR_SRC(self,
+             sonMeta):
+        '''
+        Slant range correction is the process of relocating sonar returns after
+        water column removal by converting slant range distances to the bed into
+        horizontal distances based off the depth at nadir.  As SSS does not
+        measure depth across the track, we must assume depth is constant across
+        the track (Flat bottom assumption).  The pathagorean theorem is used
+        to calculate horizontal distance from slant range distance and depth at
+        nadir.
+
+        ----------
+        Parameters
+        ----------
+        sonMeta : DataFrame
+            DESCRIPTION - Dataframe containing ping metadata.
+
+        ----------------------------
+        Required Pre-processing step
+        ----------------------------
+        Called from self._getScanChunkALL() or self._getScanChunkSingle()
+
+        -------
+        Returns
+        -------
+        Self w/ array of relocated intensities stored in self.sonDat.
+
+        --------------------
+        Next Processing Step
+        --------------------
+        Returns relocated bed intensities to self._getScanChunkALL() or
+        self._getScanChunkSingle()
+        '''
+        # Load depth (in real units) and convert to pixels
+        bedPick = round(sonMeta['dep_m'] / sonMeta['pix_m'], 0).astype(int)
+
+        # Initialize 2d array to store relocated sonar records
+        srcDat = np.zeros((self.sonDat.shape[0], self.sonDat.shape[1])).astype(int)
+
+        #Iterate each ping
+        for j in range(self.sonDat.shape[1]):
+            depth = bedPick[j] # Get depth (in pixels) at nadir
+            # Create 1d array to store relocated bed pixels.  Set to -1 so we
+            ## can later interpolate over gaps.
+            pingDat = (np.ones((self.sonDat.shape[0])).astype(np.float32)) * -1
+            dataExtent = 0
+            #Iterate each sonar/ping return
+            for i in range(self.sonDat.shape[0]):
+                if i >= depth:
+                    intensity = self.sonDat[i,j] # Get the intensity value
+                    srcIndex = round(np.sqrt(i**2 - depth**2),0).astype(int) #Calculate horizontal range (in pixels) using pathagorean theorem
+                    pingDat[srcIndex] = intensity # Store intensity at appropriate horizontal range
+                    dataExtent = srcIndex # Store range extent (max range) of ping
+                else:
+                    pass
+            pingDat[dataExtent:]=0 # Zero out values past range extent so we don't interpolate past this
+
+            # Process of relocating bed pixels will introduce across track gaps
+            ## in the array so we will interpolate over gaps to fill them.
+            pingDat[pingDat==-1] = np.nan
+            nans, x = np.isnan(pingDat), lambda z: z.nonzero()[0]
+            pingDat[nans] = np.interp(x(nans), x(~nans), pingDat[~nans])
+
+            # Store relocated ping in output array
+            srcDat[:,j] = np.around(pingDat, 0).astype(int)
+
+        self.sonDat = srcDat # Store in class attribute for later use
+        return self
+
+    # ======================================================================
+    def _WCR_crop(self,
+                  sonMeta):
+        # Load depth (in real units) and convert to pixels
+        bedPick = round(sonMeta['dep_m'] / sonMeta['pix_m'], 0).astype(int)
+        minDep = min(bedPick)
+
+        sonDat = self.sonDat
+        # Zero out water column
+        for j, d in enumerate(bedPick):
+            sonDat[:d, j] = 0
+
+        # # Bank crop
+        # if 'bank_m' in sonMeta.columns:
+        #     bankPick = round(sonMeta['bank_m'] / sonMeta['pix_m'], 0).astype(int)
+        #     maxRange = max(bankPick)
+        #
+        #     for j, b in enumerate(bankPick):
+        #         sonDat[b:, j] = 0
+        #
+        #     sonDat = sonDat[minDep:maxRange,]
+        #
+        # else:
+        #     # Crop to minimum depth
+        #     sonDat = sonDat[minDep:,]
+
+        sonDat = sonDat[minDep:,]
+
+        self.sonDat = sonDat
+        return self
+
+    # ======================================================================
+    def _writeTiles(self,
+                    k,
+                    imgOutPrefix):
+        '''
+        Using currently saved ping ping returns stored in self.sonDAT,
+        saves an unrectified image of the sonar echogram.
+
+        ----------
+        Parameters
+        ----------
+        k : int
+            DESCRIPTION - Chunk number
+        imgOutPrefix : str
+            DESCRIPTION - Prefix to add to exported image
+
+        ----------------------------
+        Required Pre-processing step
+        ----------------------------
+        Called from self._getScanChunkALL() or self._getScanChunkSingle() after
+        sonar data loaded to memory with self._loadSonChunk()
+
+        -------
+        Returns
+        -------
+        *.PNG of sonogram to output directory
+
+        --------------------
+        Next Processing Step
+        --------------------
+        NA
+        '''
+        data = self.sonDat.astype('uint8') # Get the sonar data
+
+        # File name zero padding
+        if k < 10:
+            addZero = '0000'
+        elif k < 100:
+            addZero = '000'
+        elif k < 1000:
+            addZero = '00'
+        elif k < 10000:
+            addZero = '0'
+        else:
+            addZero = ''
+
+        # Prepare output directory if it doesn't exist
+        outDir = os.path.join(self.outDir, imgOutPrefix)
+        try:
+            os.mkdir(outDir)
+        except:
+            pass
+
+        channel = os.path.split(self.outDir)[-1] #ss_port, ss_star, etc.
+        projName = os.path.split(self.projDir)[-1] #to append project name to filename
+        imsave(os.path.join(outDir, projName+'_'+imgOutPrefix+'_'+channel+'_'+addZero+str(k)+'.png'), data, check_contrast=False)
+
+    ############################################################################
+    # Miscellaneous                                                            #
+    ############################################################################
+
+    # ======================================================================
+    def _getScanChunkSingle(self,
+                            chunk,
+                            filterIntensity = False,
+                            remWater = False):
+        '''
+        During rectification, if non-rectified tiles have not been exported,
+        this will load the chunk's scan data from the sonar recording.
+
+        Stores the number of pings per chunk, chunk id, and byte index location
+        in son file, then calls self._loadSonChunk() to read the data.
+
+        ----------
+        Parameters
+        ----------
+        chunk : int
+            DESCRIPTION - Chunk number
+        remWater : bool
+            DESCRIPTION - Flag indicating if water column should be removed and
+                          slant range corrected.
+
+        ----------------------------
+        Required Pre-processing step
+        ----------------------------
+        Called from child class c_rectObj._rectSon()
+
+        -------
+        Returns
+        -------
+        Self with chunk's sonar intensities loaded in memory
+
+        --------------------
+        Next Processing Step
+        --------------------
+        Return to child class c_rectObj._rectSon() to complete rectification
+        '''
+        # Open sonar metadata file to df
+        sonMetaAll = pd.read_csv(self.sonMetaFile)
+
+        # Filter df by chunk
+        isChunk = sonMetaAll['chunk_id']==chunk
+        sonMeta = sonMetaAll[isChunk].reset_index()
+        # Update class attributes based on current chunk
+        # self.pingMax = sonMeta['ping_cnt'].astype(int).max() # store to determine max range per chunk
+
+        # set pingMax to most representative range, i.e. range with largest count
+        # print(np.unique(sonMeta['ping_cnt'], return_counts=True))
+        rangeCnt = np.unique(sonMeta['ping_cnt'], return_counts=True)
+        pingMaxi = np.argmax(rangeCnt[1])
+        self.pingMax = int(rangeCnt[0][pingMaxi])
+        # print(self.pingMax)
+
+        self.headIdx = sonMeta['index'].astype(int) # store byte offset per ping
+        self.pingCnt = sonMeta['ping_cnt'].astype(int) # store ping count per ping
+        # Load chunk's sonar data into memory
+        self._loadSonChunk()
+        # Do PPDRC filter
+        if filterIntensity:
+            self._doPPDRC()
+        # Remove water if exporting wcr imagery
+        if remWater:
+            self._WCR(sonMeta)
+
+        return self
+
+    # ======================================================================
+    def _loadSonMeta(self):
+        '''
+        Load sonar metadata from csv to pandas df
+        '''
+        meta = pd.read_csv(self.sonMetaFile)
+        self.sonMetaDF = meta
+        return self
+
+    # ======================================================================
+    def __str__(self):
+        '''
+        Generic print function to print contents of sonObj.
+        '''
+        output = "sonObj Contents"
+        output += '\n\t'
+        output += self.__repr__()
+        temp = vars(self)
+        for item in temp:
+            output += '\n\t'
+            output += "{} : {}".format(item, temp[item])
+        return output
+
+    ############################################################################
+    # Corrections                                                              #
+    ############################################################################
+
+    # ======================================================================
+    def _doPPDRC(self):
+        '''
+        Reference:
+        Peter Kovesi, "Phase Preserving Tone Mapping of Non-Photographic High Dynamic
+        Range Images".  Proceedings: Digital Image Computing: Techniques and
+        Applications 2012 (DICTA 2012). Available via IEEE Xplore
+
+        Dan Buscombe translated from matlab code posted on:
+        http://www.csse.uwa.edu.au/~pk/research/matlabfns/PhaseCongruency/
+
+        Dan Buscombe implemented in PyHum:
+        https://github.com/dbuscombe-usgs/PyHum
+        '''
+        im = self.sonDat.astype('float64')
+        im = standardize(im, 0, 1)
+        im = im*1e4
+
+        # Populate needed parameters
+        n = 2
+        eps = 2.2204e-16
+        rows, cols = np.shape(im)
+        wavelength = cols/2
+
+        IM = np.fft.fft2(im)
+
+        # Generate horizontal and vertical frequency grids that vary from
+        # -0.5 to 0.5
+        u1, u2 = np.meshgrid((np.r_[0:cols]-(np.fix(cols/2)+1))/(cols-np.mod(cols,2)),(np.r_[0:rows]-(np.fix(rows/2)+1))/(rows-np.mod(rows,2)))
+
+        u1 = np.fft.ifftshift(u1)   # Quadrant shift to put 0 frequency at the corners
+        u2 = np.fft.ifftshift(u2)
+
+        radius = np.sqrt(u1*u1 + u2*u2)
+        # Matrix values contain frequency values as a radius from centre (but quadrant shifted)
+
+        # Get rid of the 0 radius value in the middle (at top left corner after
+        # fftshifting) so that dividing by the radius, will not cause trouble.
+        radius[1,1] = 1
+
+        H1 = 1j*u1/radius   # The two monogenic filters in the frequency domain
+        H2 = 1j*u2/radius
+        H1[1,1] = 0
+        H2[1,1] = 0
+        radius[1,1] = 0  # undo fudge
+
+        # High pass Butterworth filter
+        H =  1.0 - 1.0 / (1.0 + (radius * wavelength)**(2*n))
+
+        f = np.real(np.fft.ifft2(H*IM))
+        h1f = np.real(np.fft.ifft2(H*H1*IM))
+        h2f = np.real(np.fft.ifft2(H*H2*IM))
+
+        ph = np.arctan(f/np.sqrt(h1f*h1f + h2f*h2f + eps))
+        E = np.sqrt(f*f + h1f*h1f + h2f*h2f)
+        res = np.sin(ph)*np.log1p(E)
+
+        res = standardize(res, 0, 1)
+
+        # # Try median filter
+        # avg = np.nanmedian(res, axis=0)
+        # res = res-avg + np.nanmean(avg)
+        # res = res + np.abs(np.nanmin(avg))
+        # res = median(res, square(3))
+        #
+        # res = denoise_tv_chambolle(res, weight=0.1, multichannel=False)
+
+        # Try standardizing and rescaling
+        res = standardize(res, 0, 255)
+
+        self.sonDat = res
+        return self